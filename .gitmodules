[submodule "third_party/googletest"]
	path = third_party/googletest
	url = https://github.com/google/googletest.git
[submodule "third_party/json"]
	path = third_party/json
	url = https://github.com/nlohmann/json.git
[submodule "third_party/cuml"]
	path = third_party/cuml
	url = https://github.com/rapidsai/cuml.git
[submodule "third_party/cutlass"]
	path = third_party/cutlass
	url = https://github.com/NVIDIA/cutlass.git
[submodule "third_party/cpptqdm"]
	path = third_party/cpptqdm
	url = https://github.com/aminnj/cpptqdm.git
[submodule "third_party/parallel-hashmap"]
	path = third_party/parallel-hashmap
	url = https://github.com/greg7mdp/parallel-hashmap.git
[submodule "third_party/xxhash"]
	path = third_party/xxhash
	url = https://github.com/Cyan4973/xxHash
[submodule "third_party/argparse"]
	path = third_party/argparse
	url = https://github.com/p-ranav/argparse.git
<<<<<<< HEAD
	branch = v2.5
=======
	branch = v2.5
[submodule "third_party/hiredis"]
	path = third_party/hiredis
	url = https://github.com/redis/hiredis.git
[submodule "third_party/redis_pp"]
	path = third_party/redis_pp
	url = https://github.com/sewenew/redis-plus-plus.git
[submodule "third_party/rocksdb"]
	path = third_party/rocksdb
	url = https://github.com/facebook/rocksdb.git
[submodule "third_party/librdkafka"]
	path = third_party/librdkafka
	url = https://github.com/edenhill/librdkafka.git
>>>>>>> 60a161ea
<|MERGE_RESOLUTION|>--- conflicted
+++ resolved
@@ -22,9 +22,6 @@
 [submodule "third_party/argparse"]
 	path = third_party/argparse
 	url = https://github.com/p-ranav/argparse.git
-<<<<<<< HEAD
-	branch = v2.5
-=======
 	branch = v2.5
 [submodule "third_party/hiredis"]
 	path = third_party/hiredis
@@ -37,5 +34,4 @@
 	url = https://github.com/facebook/rocksdb.git
 [submodule "third_party/librdkafka"]
 	path = third_party/librdkafka
-	url = https://github.com/edenhill/librdkafka.git
->>>>>>> 60a161ea
+	url = https://github.com/edenhill/librdkafka.git