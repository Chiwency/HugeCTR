--- conflicted
+++ resolved
@@ -22,82 +22,15 @@
 
 namespace HugeCTR {
 
-<<<<<<< HEAD
-Network::Network(int batchsize, int device_id, const std::shared_ptr<const GPUResource>& gpu_resource,
-=======
-Network::Network(const std::shared_ptr<Tensor<float>>& in_tensor,
-                 const std::shared_ptr<const Tensor<float>>& label_tensor, int batch_size,
-                 int device_id, const std::shared_ptr<const GPUResource>& gpu_resource,
->>>>>>> 5334e925
+
+Network::Network(int batch_size, int device_id, const std::shared_ptr<const GPUResource>& gpu_resource,
                  bool disable_parser)
     : blobs_buff_(new GeneralBuffer<float>()),
       weight_buff_(new GeneralBuffer<float>()),
       wgrad_buff_(new GeneralBuffer<float>()),
       gpu_resource_(gpu_resource),
       device_id_(device_id),
-<<<<<<< HEAD
-      batchsize_(batchsize){
-=======
-      batch_size_(batch_size),
-      in_tensor_(in_tensor),
-      label_tensor_(label_tensor) {
-  if (disable_parser) {
-    try {
-      /* setup network */
-      assert(tensors_.empty());
-      assert(layers_.empty());
-
-      // FC 0 xxx->200
-      tensors_.emplace_back(new Tensor<float>({batch_size, 200}, blobs_buff_, TensorFormat_t::HW));
-      layers_.emplace_back(new FullyConnectedLayer(weight_buff_, wgrad_buff_, (in_tensor_),
-                                                   tensors_[0], TensorFormat_t::HW,
-                                                   gpu_resource_->get_cublas_handle(), device_id));
-      tensors_.emplace_back(new Tensor<float>({batch_size, 200}, blobs_buff_, TensorFormat_t::HW));
-      layers_.emplace_back(new ReluLayer(tensors_[0], tensors_[1], device_id));
-      // FC 1 200->200
-      tensors_.emplace_back(new Tensor<float>({batch_size, 200}, blobs_buff_, TensorFormat_t::HW));
-      layers_.emplace_back(new FullyConnectedLayer(weight_buff_, wgrad_buff_, tensors_[1],
-                                                   tensors_[2], TensorFormat_t::HW,
-                                                   gpu_resource_->get_cublas_handle(), device_id));
-      tensors_.emplace_back(new Tensor<float>({batch_size, 200}, blobs_buff_, TensorFormat_t::HW));
-      layers_.emplace_back(new ReluLayer(tensors_[2], tensors_[3], device_id));
-      // FC 2 200->200
-      tensors_.emplace_back(new Tensor<float>({batch_size, 200}, blobs_buff_, TensorFormat_t::HW));
-      layers_.emplace_back(new FullyConnectedLayer(weight_buff_, wgrad_buff_, tensors_[3],
-                                                   tensors_[4], TensorFormat_t::HW,
-                                                   gpu_resource_->get_cublas_handle(), device_id));
-      tensors_.emplace_back(new Tensor<float>({batch_size, 200}, blobs_buff_, TensorFormat_t::HW));
-      layers_.emplace_back(new ReluLayer(tensors_[4], tensors_[5], device_id));
-      // FC 3 200->1
-      tensors_.emplace_back(new Tensor<float>({batch_size, 1}, blobs_buff_, TensorFormat_t::HW));
-      layers_.emplace_back(new FullyConnectedLayer(weight_buff_, wgrad_buff_, tensors_[5],
-                                                   tensors_[6], TensorFormat_t::HW,
-                                                   gpu_resource_->get_cublas_handle(), device_id));
-      // setup loss
-      loss_tensor_.reset(new Tensor<float>({1, 1}, blobs_buff_, TensorFormat_t::HW));
-      loss_.reset(
-          new BinaryCrossEntropyLoss(label_tensor_,
-                                     tensors_.back(),
-                                     loss_tensor_,
-                                     std::shared_ptr<Regularizer>(new NoRegularizer(weight_buff_,
-                                                                                    wgrad_buff_,
-                                                                                    batch_size,
-                                                                                    device_id)),
-                                     device_id));
-
-      // setup optimizer
-      optimizer_.reset(new MomentumSGD(weight_buff_, wgrad_buff_, device_id, 0.01, 0.9));
-
-      weight_buff_->init(device_id);
-      wgrad_buff_->init(device_id);
-      blobs_buff_->init(device_id);
-
-    } catch (const std::runtime_error& rt_err) {
-      std::cerr << rt_err.what() << std::endl;
-      throw;
-    }
-  }
->>>>>>> 5334e925
+      batch_size_(batch_size){
   return;
 }
 
