/*
 * Copyright (c) 2021, NVIDIA CORPORATION.
 *
 * Licensed under the Apache License, Version 2.0 (the "License");
 * you may not use this file except in compliance with the License.
 * You may obtain a copy of the License at
 *
 *     http://www.apache.org/licenses/LICENSE-2.0
 *
 * Unless required by applicable law or agreed to in writing, software
 * distributed under the License is distributed on an "AS IS" BASIS,
 * WITHOUT WARRANTIES OR CONDITIONS OF ANY KIND, either express or implied.
 * See the License for the specific language governing permissions and
 * limitations under the License.
 */

#include <layers/fused_fully_connected_layer.hpp>
#include <utils.cuh>
#include <utils.hpp>

namespace HugeCTR {

namespace {

__global__ void add_bias_and_re_kernel(__half* top, __half* middle, const __half* bias, int n,
                                       int ldn) {
  const __half2 zero = TypeFunc<__half2>::zero();
  __half2* top2 = reinterpret_cast<__half2*>(top);
  __half2* middle2 = reinterpret_cast<__half2*>(middle);
  const __half2* bias2 = reinterpret_cast<const __half2*>(bias);

  int offset = blockIdx.x * ldn;
  for (int tid = threadIdx.x; tid < n; tid += blockDim.x) {
    __half2 t = __hadd2(middle2[offset + tid], __ldg(bias2 + tid));
    middle2[offset + tid] = t;
    __half2 mask = __hgt2(t, zero);
    top2[offset + tid] = __hmul2(t, mask);
  }
}

template <int BLOCK_WIDTH>
__global__ void reverse_add_bias_and_re_kernel(float* bias, __half* middle, const __half* top,
                                               int ldn) {
  __shared__ __half2 elem[32][BLOCK_WIDTH + 1];
  __shared__ __half2 accu[BLOCK_WIDTH];

  const __half2 zero = TypeFunc<__half2>::zero();

  __half2* middle2 = reinterpret_cast<__half2*>(middle);
  const __half2* top2 = reinterpret_cast<const __half2*>(top);

  int lx, ly, gi;
  int gx_offset = blockIdx.x * BLOCK_WIDTH;
  int gy_offset = blockIdx.y * 32;

  for (int i = 0; i < BLOCK_WIDTH * 32; i += blockDim.x) {
    lx = threadIdx.x % BLOCK_WIDTH;
    ly = (i + threadIdx.x) / BLOCK_WIDTH;
    gi = (ly + gy_offset) * ldn + (lx + gx_offset);

    __half2 t = middle2[gi];
    __half2 mask = __hgt2(t, zero);
    t = __hmul2(__ldg(top2 + gi), mask);

    middle2[gi] = t;
    elem[ly][lx] = t;
  }

  __syncthreads();

  for (int i = 0; i < BLOCK_WIDTH * 32; i += blockDim.x) {
    lx = (i + threadIdx.x) / 32;
    ly = threadIdx.x % 32;

    __half2 val = warpReduceSum(elem[ly][lx]);
    if (ly == 0) {
      accu[lx] = val;
    }
  }

  __syncthreads();

  if (threadIdx.x < BLOCK_WIDTH * 2) {
    __half2 val = accu[threadIdx.x / 2];
    float fval = (threadIdx.x % 2 == 0) ? __low2float(val) : __high2float(val);
    atomicAdd(bias + gx_offset * 2 + threadIdx.x, fval);
  }
}

}  // namespace

FusedFullyConnectedLayer::FusedFullyConnectedLayer(
    const std::shared_ptr<BufferBlock2<float>>& master_weights_buff,
    const std::shared_ptr<BufferBlock2<__half>>& weights_buff,
    const std::shared_ptr<BufferBlock2<__half>>& weights_grad_buff,
    const std::shared_ptr<GeneralBuffer2<CudaAllocator>>& blobs_buff,
    const Tensor2<__half>& bottom_tensor, const Tensor2<__half>& top_tensor,
    const std::shared_ptr<GPUResource>& gpu_resource, std::vector<Initializer_t> initializer_types)
    : Layer(gpu_resource, initializer_types),
      falgo_k_(CUBLAS_GEMM_DEFAULT_TENSOR_OP),
      balgo_k_(CUBLAS_GEMM_DEFAULT_TENSOR_OP),
      balgo_x_(CUBLAS_GEMM_DEFAULT_TENSOR_OP) {
  const auto& bottom_tensor_dim = bottom_tensor.get_dimensions();
  const auto& top_tensor_dim = top_tensor.get_dimensions();

  if (bottom_tensor_dim.size() != 2 || top_tensor_dim.size() != 2) {
    HCTR_OWN_THROW(Error_t::WrongInput, "input or output tensor doesn't has two dimensions");
  }

  size_t m = bottom_tensor_dim[0];
  size_t n = top_tensor_dim[1];
  size_t k = bottom_tensor_dim[1];

  if (m % 32 != 0 || n % 64 != 0) {
    HCTR_OWN_THROW(
        Error_t::WrongInput,
        "The first dimension of bottom tensor must be a multiple of 32, the second dimension "
        "of top tensor must be a multiple of 64.");
  }

  std::vector<size_t> kernel_dim = {k, n};
  std::vector<size_t> bias_dim = {1, n};

  {
    Tensor2<float> tensor;
    master_weights_buff->reserve(kernel_dim, &tensor);
    weights_.push_back(tensor);
  }
  {
    Tensor2<float> tensor;
    master_weights_buff->reserve(bias_dim, &tensor);
    weights_.push_back(tensor);
  }
  {
    Tensor2<__half> tensor;
    weights_buff->reserve(kernel_dim, &tensor);
    weights_half_.push_back(tensor);
  }
  {
    Tensor2<__half> tensor;
    weights_buff->reserve(bias_dim, &tensor);
    weights_half_.push_back(tensor);
  }
  {
    Tensor2<__half> tensor;
    weights_grad_buff->reserve(kernel_dim, &tensor);
    weights_grad_.push_back(tensor);
  }
  {
    Tensor2<__half> tensor;
    weights_grad_buff->reserve(bias_dim, &tensor);
    weights_grad_.push_back(tensor);
  }

  bottom_tensor_ = bottom_tensor;
  top_tensor_ = top_tensor;
  blobs_buff->reserve(top_tensor_.get_dimensions(), &middle_tensor_);
  blobs_buff->reserve(bias_dim, &bias_grad_tensor_);
}

void FusedFullyConnectedLayer::fprop(bool is_train) {
  CudaDeviceContext context(get_device_id());

<<<<<<< HEAD
  PROFILE_RECORD("fused_fully_connected.fprop.start", get_gpu().get_stream());
=======
>>>>>>> 60a161ea
  const __half* kernel = weights_half_[0].get_ptr();
  const __half* bias = weights_half_[1].get_ptr();
  const __half* bottom = get_bottom_tensor(is_train).get_ptr();
  __half* middle = middle_tensor_.get_ptr();
  __half* top = top_tensor_.get_ptr();

  const auto& bottom_tensor_dim = get_bottom_tensor(is_train).get_dimensions();
  const auto& top_tensor_dim = top_tensor_.get_dimensions();

  size_t m = bottom_tensor_dim[0];
  size_t n = top_tensor_dim[1];
  size_t k = bottom_tensor_dim[1];

  const float alpha = 1.0f;
  const float beta = 0.0f;

  HCTR_LIB_THROW(cublasGemmEx(get_gpu().get_cublas_handle(), CUBLAS_OP_N, CUBLAS_OP_N, n, m, k,
                              &alpha, kernel, CUDA_R_16F, n, bottom, CUDA_R_16F, k, &beta, middle,
                              CUDA_R_16F, n, CUDA_R_32F, falgo_k_));

  const size_t max_threads = 1024;
  const size_t blocks = m;
  const size_t threads = min(n / 2, max_threads);

  add_bias_and_re_kernel<<<blocks, threads, 0, get_gpu().get_stream()>>>(top, middle, bias, n / 2,
                                                                         n / 2);
<<<<<<< HEAD
  PROFILE_RECORD("fused_fully_connected.fprop.add_bias_and_re_kernel.stop", get_gpu().get_stream());

  PROFILE_RECORD("fused_fully_connected.fprop.stop", get_gpu().get_stream());

=======
>>>>>>> 60a161ea
#ifndef NDEBUG
  cudaDeviceSynchronize();
  HCTR_LIB_THROW(cudaGetLastError());
#endif
}

void FusedFullyConnectedLayer::bprop() {
  CudaDeviceContext context(get_device_id());

<<<<<<< HEAD
  PROFILE_RECORD("fused_fully_connected.bprop.start", get_gpu().get_stream());

=======
>>>>>>> 60a161ea
  const __half* kernel = weights_half_[0].get_ptr();
  const __half* top = top_tensor_.get_ptr();
  __half* kernel_grad = weights_grad_[0].get_ptr();
  __half* bias_grad = weights_grad_[1].get_ptr();
  __half* bottom = get_bottom_tensor(true).get_ptr();
  __half* middle = middle_tensor_.get_ptr();
  float* bias_grad_float = bias_grad_tensor_.get_ptr();

  const auto& bottom_tensor_dim = get_bottom_tensor(true).get_dimensions();
  const auto& top_tensor_dim = top_tensor_.get_dimensions();

  int m = bottom_tensor_dim[0];
  int n = top_tensor_dim[1];
  int k = bottom_tensor_dim[1];

  const float alpha = 1.0f;
  const float beta_k = 1.0f;
  const float beta_x = 0.0f;

  initialize_array<<<(n - 1) / 1024 + 1, 1024, 0, get_gpu().get_stream()>>>(bias_grad_float, n,
                                                                            0.0f);

  dim3 blocks(n / 64, m / 32);
  reverse_add_bias_and_re_kernel<32>
      <<<blocks, 512, 0, get_gpu().get_stream()>>>(bias_grad_float, middle, top, n / 2);

  convert_array<<<(n - 1) / 1024 + 1, 1024, 0, get_gpu().get_stream()>>>(bias_grad, bias_grad_float,
                                                                         n);

  HCTR_LIB_THROW(cublasGemmEx(get_gpu().get_cublas_handle(), CUBLAS_OP_N, CUBLAS_OP_T, n, k, m,
                              &alpha, middle, CUDA_R_16F, n, bottom, CUDA_R_16F, k, &beta_k,
                              kernel_grad, CUDA_R_16F, n, CUDA_R_32F, balgo_k_));

  HCTR_LIB_THROW(cublasGemmEx(get_gpu().get_cublas_handle(), CUBLAS_OP_T, CUBLAS_OP_N, k, m, n,
                              &alpha, kernel, CUDA_R_16F, n, middle, CUDA_R_16F, n, &beta_x, bottom,
                              CUDA_R_16F, k, CUDA_R_32F, balgo_x_));
<<<<<<< HEAD
  PROFILE_RECORD("fused_fully_connected.bprop.cublasGemmEx_2.stop", get_gpu().get_stream());

  PROFILE_RECORD("fused_fully_connected.bprop.stop", get_gpu().get_stream());
=======
>>>>>>> 60a161ea

#ifndef NDEBUG
  cudaDeviceSynchronize();
  HCTR_LIB_THROW(cudaGetLastError());
#endif
}

void FusedFullyConnectedLayer::search_algorithm() {
  // Set to the CUDA device where this layer assigned to
  CudaDeviceContext context(get_device_id());

  const size_t repeat_num = 100;

  // Device Tensors to be used
  __half* bottom = get_bottom_tensor(true).get_ptr();
  __half* top = top_tensor_.get_ptr();
  __half* kernel = weights_half_[0].get_ptr();
  __half* bias = weights_half_[1].get_ptr();
  __half* kernel_grad = weights_grad_[0].get_ptr();
  __half* bias_grad = weights_grad_[1].get_ptr();

  // Tensor dim
  const auto& bottom_tensor_dim = get_bottom_tensor(true).get_dimensions();
  const auto& top_tensor_dim = top_tensor_.get_dimensions();

  size_t m = bottom_tensor_dim[0];
  size_t n = top_tensor_dim[1];
  size_t k = bottom_tensor_dim[1];

  // Record time for each algorithm
  float shortestTime = std::numeric_limits<float>::max();
  float time;
  cudaEvent_t start, stop;
  HCTR_LIB_THROW(cudaEventCreate(&start));
  HCTR_LIB_THROW(cudaEventCreate(&stop));

  // Start, end for search
  const cublasGemmAlgo_t startAlgo = CUBLAS_GEMM_DEFAULT_TENSOR_OP;
  const cublasGemmAlgo_t endAlgo = CUBLAS_GEMM_ALGO15_TENSOR_OP;

  // Search all the algorithm for falgo_k_
  for (int testAlgo = startAlgo; testAlgo <= endAlgo; testAlgo++) {
    cublasStatus_t status = CUBLAS_STATUS_SUCCESS;

    const float alpha = 1.0f;
    const float beta = 1.0f;

    // Record start event
    HCTR_LIB_THROW(cudaEventRecord(start, get_gpu().get_stream()));
    for (size_t i = 0; i < repeat_num && status == CUBLAS_STATUS_SUCCESS; ++i) {
      status = cublasGemmEx(get_gpu().get_cublas_handle(), CUBLAS_OP_N, CUBLAS_OP_N, n, m, k,
                            &alpha, kernel, CUDA_R_16F, n, bottom, CUDA_R_16F, k, &beta, top,
                            CUDA_R_16F, n, CUDA_R_32F, static_cast<cublasGemmAlgo_t>(testAlgo));
    }
    HCTR_LIB_THROW(cudaEventRecord(stop, get_gpu().get_stream()));
    HCTR_LIB_THROW(cudaEventSynchronize(stop));
    HCTR_LIB_THROW(cudaEventElapsedTime(&time, start, stop));
    // Avg Time(ms) for this alorithm for fprop GEMM
    time = time / repeat_num;
    // Skip if the algorithm is supported for fprop configuration
    if (status != CUBLAS_STATUS_SUCCESS) {
      //      HCTR_LOG(INFO, WORLD, "The algorithms %d is not supported for fprop, skipped.\n",
      //      testAlgo);
      continue;
    }
    // Record the optimal time and algorithm
    if (time < shortestTime) {
      shortestTime = time;
      falgo_k_ = static_cast<cublasGemmAlgo_t>(testAlgo);
    }
  }

  // Reset shortestTime
  shortestTime = std::numeric_limits<float>::max();

  // Search all the algorithm for balgo_k_
  for (int testAlgo = startAlgo; testAlgo <= endAlgo; testAlgo++) {
    cublasStatus_t status = CUBLAS_STATUS_SUCCESS;

    const float alpha = 1.0f;
    const float beta = 1.0f;

    // Record start event
    HCTR_LIB_THROW(cudaEventRecord(start, get_gpu().get_stream()));
    for (size_t i = 0; i < repeat_num && status == CUBLAS_STATUS_SUCCESS; ++i) {
      status = cublasGemmEx(get_gpu().get_cublas_handle(), CUBLAS_OP_N, CUBLAS_OP_T, n, k, m,
                            &alpha, top, CUDA_R_16F, n, bottom, CUDA_R_16F, k, &beta, kernel_grad,
                            CUDA_R_16F, n, CUDA_R_32F, static_cast<cublasGemmAlgo_t>(testAlgo));
    }
    HCTR_LIB_THROW(cudaEventRecord(stop, get_gpu().get_stream()));
    HCTR_LIB_THROW(cudaEventSynchronize(stop));
    HCTR_LIB_THROW(cudaEventElapsedTime(&time, start, stop));
    // Avg Time(ms) for this alorithm for fprop GEMM
    time = time / repeat_num;
    // Skip if the algorithm is supported for fprop configuration
    if (status != CUBLAS_STATUS_SUCCESS) {
      //      HCTR_LOG(INFO, WORLD, "The algorithms %d is not supported for bprop_W, skipped.\n",
      //      testAlgo);
      continue;
    }
    // Record the optimal time and algorithm
    if (time < shortestTime) {
      shortestTime = time;
      balgo_k_ = static_cast<cublasGemmAlgo_t>(testAlgo);
    }
  }

  // Reset shortestTime
  shortestTime = std::numeric_limits<float>::max();

  // Search all the algorithm for balgo_x_
  for (int testAlgo = startAlgo; testAlgo <= endAlgo; testAlgo++) {
    cublasStatus_t status = CUBLAS_STATUS_SUCCESS;

    const float alpha = 1.0f;
    const float beta = 0.0f;

    // Record start event
    HCTR_LIB_THROW(cudaEventRecord(start, get_gpu().get_stream()));
    for (size_t i = 0; i < repeat_num && status == CUBLAS_STATUS_SUCCESS; ++i) {
      status = cublasGemmEx(get_gpu().get_cublas_handle(), CUBLAS_OP_T, CUBLAS_OP_N, k, m, n,
                            &alpha, kernel, CUDA_R_16F, n, top, CUDA_R_16F, n, &beta, bottom,
                            CUDA_R_16F, k, CUDA_R_32F, static_cast<cublasGemmAlgo_t>(testAlgo));
    }

    HCTR_LIB_THROW(cudaEventRecord(stop, get_gpu().get_stream()));
    HCTR_LIB_THROW(cudaEventSynchronize(stop));
    HCTR_LIB_THROW(cudaEventElapsedTime(&time, start, stop));
    // Avg Time(ms) for this alorithm for fprop GEMM
    time = time / repeat_num;
    // Skip if the algorithm is supported for fprop configuration
    if (status != CUBLAS_STATUS_SUCCESS) {
      //      HCTR_LOG(INFO, WORLD, "The algorithms %d is not supported for bprop_Xn, skipped.\n",
      //      testAlgo);
      continue;
    }
    // Record the optimal time and algorithm
    if (time < shortestTime) {
      shortestTime = time;
      balgo_x_ = static_cast<cublasGemmAlgo_t>(testAlgo);
    }
  }

  // Print selection information
  // HCTR_LOG(INFO, WORLD, "The algorithm selection for falgo_k_, balgo_k_, balgo_x_ are: %d, %d and
  // %d.\n",
  //        (int)falgo_k_ - CUBLAS_GEMM_DEFAULT_TENSOR_OP,
  //        (int)balgo_k_ - CUBLAS_GEMM_DEFAULT_TENSOR_OP,
  //        (int)balgo_x_ - CUBLAS_GEMM_DEFAULT_TENSOR_OP);

  // Output msg
  // HCTR_LOG(INFO, ROOT, "The fully-connected layer has finished choosing the algorithm for cublas
  // Gemm.\n"); Clean-up
  HCTR_LIB_THROW(cudaEventDestroy(start));
  HCTR_LIB_THROW(cudaEventDestroy(stop));
}  // namespace HugeCTR

std::unique_ptr<DataSimulator> FusedFullyConnectedLayer::get_uniform_initializer(const int index) {
  size_t bottom_dim = get_bottom_tensor(true).get_dimensions()[1];
  size_t top_dim = top_tensor_.get_dimensions()[1];

  float limit = 1.0f / ((0 == index ? bottom_dim : 0) + top_dim);
  return std::make_unique<UniformDataSimulator>(-1 * limit, limit);
}

std::unique_ptr<DataSimulator> FusedFullyConnectedLayer::get_xavier_uniform_initializer(
    const int index) {
  size_t bottom_dim = get_bottom_tensor(true).get_dimensions()[1];
  size_t top_dim = top_tensor_.get_dimensions()[1];

  return std::make_unique<VarianceScalingSimulator>(1.f, data_simu::Mode_t::Fan_avg,
                                                    data_simu::Distribution_t::Uniform,
                                                    0 == index ? bottom_dim : 0, top_dim);
}

std::unique_ptr<DataSimulator> FusedFullyConnectedLayer::get_xavier_norm_initializer(
    const int index) {
  size_t bottom_dim = get_bottom_tensor(true).get_dimensions()[1];
  size_t top_dim = top_tensor_.get_dimensions()[1];

  return std::make_unique<VarianceScalingSimulator>(1.f, data_simu::Mode_t::Fan_avg,
                                                    data_simu::Distribution_t::Norm,
                                                    0 == index ? bottom_dim : 0, top_dim);
}

std::unique_ptr<DataSimulator> FusedFullyConnectedLayer::get_default_initializer(const int index) {
  size_t bottom_dim = get_bottom_tensor(true).get_dimensions()[1];
  size_t top_dim = top_tensor_.get_dimensions()[1];

  std::unique_ptr<DataSimulator> simu(nullptr);
  if (0 == index) {
    simu.reset(new VarianceScalingSimulator(1.f, data_simu::Mode_t::Fan_avg,
                                            data_simu::Distribution_t::Norm, bottom_dim, top_dim));
  } else if (1 == index) {
    float stddev = sqrt(1.f / top_dim);
    simu.reset(new GaussianDataSimulator(0, stddev, -2 * stddev, 2 * stddev));
  } else {
    HCTR_OWN_THROW(Error_t::OutOfBound, "index != {0, 1}.");
  }

  return simu;
}

}  // namespace HugeCTR<|MERGE_RESOLUTION|>--- conflicted
+++ resolved
@@ -161,10 +161,6 @@
 void FusedFullyConnectedLayer::fprop(bool is_train) {
   CudaDeviceContext context(get_device_id());
 
-<<<<<<< HEAD
-  PROFILE_RECORD("fused_fully_connected.fprop.start", get_gpu().get_stream());
-=======
->>>>>>> 60a161ea
   const __half* kernel = weights_half_[0].get_ptr();
   const __half* bias = weights_half_[1].get_ptr();
   const __half* bottom = get_bottom_tensor(is_train).get_ptr();
@@ -191,13 +187,6 @@
 
   add_bias_and_re_kernel<<<blocks, threads, 0, get_gpu().get_stream()>>>(top, middle, bias, n / 2,
                                                                          n / 2);
-<<<<<<< HEAD
-  PROFILE_RECORD("fused_fully_connected.fprop.add_bias_and_re_kernel.stop", get_gpu().get_stream());
-
-  PROFILE_RECORD("fused_fully_connected.fprop.stop", get_gpu().get_stream());
-
-=======
->>>>>>> 60a161ea
 #ifndef NDEBUG
   cudaDeviceSynchronize();
   HCTR_LIB_THROW(cudaGetLastError());
@@ -207,11 +196,6 @@
 void FusedFullyConnectedLayer::bprop() {
   CudaDeviceContext context(get_device_id());
 
-<<<<<<< HEAD
-  PROFILE_RECORD("fused_fully_connected.bprop.start", get_gpu().get_stream());
-
-=======
->>>>>>> 60a161ea
   const __half* kernel = weights_half_[0].get_ptr();
   const __half* top = top_tensor_.get_ptr();
   __half* kernel_grad = weights_grad_[0].get_ptr();
@@ -248,12 +232,6 @@
   HCTR_LIB_THROW(cublasGemmEx(get_gpu().get_cublas_handle(), CUBLAS_OP_T, CUBLAS_OP_N, k, m, n,
                               &alpha, kernel, CUDA_R_16F, n, middle, CUDA_R_16F, n, &beta_x, bottom,
                               CUDA_R_16F, k, CUDA_R_32F, balgo_x_));
-<<<<<<< HEAD
-  PROFILE_RECORD("fused_fully_connected.bprop.cublasGemmEx_2.stop", get_gpu().get_stream());
-
-  PROFILE_RECORD("fused_fully_connected.bprop.stop", get_gpu().get_stream());
-=======
->>>>>>> 60a161ea
 
 #ifndef NDEBUG
   cudaDeviceSynchronize();
