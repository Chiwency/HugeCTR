--- conflicted
+++ resolved
@@ -227,13 +227,10 @@
 }
 
 void parameter_server_config::init(const std::string& hps_json_config_file) {
-<<<<<<< HEAD
-=======
   HCTR_PRINT(INFO,
              "=====================================================HPS "
              "Parse====================================================\n");
 
->>>>>>> 60a161ea
   // Initialize for each model
   // Open model config file and input model json config
   nlohmann::json hps_config(read_json_file(hps_json_config_file));
