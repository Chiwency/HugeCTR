--- conflicted
+++ resolved
@@ -122,12 +122,9 @@
   std::vector<size_t> temp_storage_scan_bytes_; /**< The temp variable for CUB lib scaning API. */
 
   size_t max_vocabulary_size_per_gpu_; /**< Max vocabulary size for each GPU. */
-<<<<<<< HEAD
+
   size_t max_hash_table_size_per_gpu_; /**< equal to max_vocabulary_size_per_gpu_ / load_factor. */
   int batch_size_per_gpu_;             /*< batch_size per GPU */
-=======
-
->>>>>>> 57c9a94d
   SparseEmbeddingHashFunctors functors_; /**< obj of SparseEmbeddingHashFunctors */
 
   Tensors<TypeEmbeddingComp> utest_forward_temp_tensors_;
@@ -279,31 +276,13 @@
     // GPU, meanwhile get a better performance by a unfull hash table, the users need to set the
     // param "load_factor"(load_factor<1).
     max_vocabulary_size_per_gpu_ =
-<<<<<<< HEAD
+
         (size_t)(ceil((float)embedding_params_.vocabulary_size / total_gpu_count_));
     max_hash_table_size_per_gpu_ = max_vocabulary_size_per_gpu_ / embedding_params_.load_factor;
 
     MESSAGE_("max_vocabulary_size_per_gpu_=" + std::to_string(max_vocabulary_size_per_gpu_));
 
     batch_size_per_gpu_ = embedding_params_.batch_size / total_gpu_count_;
-=======
-        (size_t)((float)embedding_params_.vocabulary_size /
-                 Base::device_resources_->get_total_gpu_count() / embedding_params_.load_factor);
-#ifndef NDEBUG
-    std::cout << "max_vocabulary_size_per_gpu_:" << max_vocabulary_size_per_gpu_ << std::endl;
-#endif
-
-    // for hash_table_value initialization
-    HugeCTR::UnifiedDataSimulator<float> fdata_sim(-0.05, 0.05);
-    float *h_hash_table_value;
-    CK_CUDA_THROW_(cudaMallocHost(
-        &h_hash_table_value,
-        max_vocabulary_size_per_gpu_ * embedding_params_.embedding_vec_size * sizeof(float)));
-    for (size_t i = 0; i < (max_vocabulary_size_per_gpu_ * embedding_params_.embedding_vec_size);
-         i++) {
-      h_hash_table_value[i] = fdata_sim.get_num();
-    }
->>>>>>> 57c9a94d
 
     for (int id = 0; id < local_gpu_count_; id++) {
       int cur_device = (*Base::device_resources_)[id]->get_device_id();
