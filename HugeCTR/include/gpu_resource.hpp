/*
 * Copyright (c) 2020, NVIDIA CORPORATION.
 *
 * Licensed under the Apache License, Version 2.0 (the "License");
 * you may not use this file except in compliance with the License.
 * You may obtain a copy of the License at
 *
 *     http://www.apache.org/licenses/LICENSE-2.0
 *
 * Unless required by applicable law or agreed to in writing, software
 * distributed under the License is distributed on an "AS IS" BASIS,
 * WITHOUT WARRANTIES OR CONDITIONS OF ANY KIND, either express or implied.
 * See the License for the specific language governing permissions and
 * limitations under the License.
 */

#pragma once

#include "HugeCTR/include/common.hpp"
#include "HugeCTR/include/device_map.hpp"
#include "HugeCTR/include/utils.hpp"
#include "ctpl/ctpl_stl.h"

#include <cudnn.h>
#include <curand.h>
#include <nccl.h>

#ifdef ENABLE_MPI
#include <mpi.h>
#endif

namespace HugeCTR {

/**
 * @brief GPU resource allocated on a target gpu.
 *
 * This class implement unified resource managment on the target GPU.
 */
class GPUResource {
 private:
  cudaStream_t stream_;              /**< cuda stream for computation */
  cudaStream_t data_copy_stream_[2]; /**< cuda stream for data copy */
  cublasHandle_t cublas_handle_;
  curandGenerator_t curand_generator_;
  cudnnHandle_t cudnn_handle_;
  const int device_id_;
  const ncclComm_t* comm_;
  cudaEvent_t event_;

 public:
  /**
   * Ctor
   */
  GPUResource(int device_id, const ncclComm_t* comm) : device_id_(device_id), comm_(comm) {
    CudaDeviceContext context(device_id_);
    CK_CUBLAS_THROW_(cublasCreate(&cublas_handle_));
    CK_CURAND_THROW_(curandCreateGenerator(&curand_generator_, CURAND_RNG_PSEUDO_DEFAULT));
    CK_CUDNN_THROW_(cudnnCreate(&cudnn_handle_));
    CK_CUDA_THROW_(cudaStreamCreate(&stream_));
<<<<<<< HEAD
    CK_CUDA_THROW_(cudaStreamCreate(&data_copy_stream_));
    CK_CUDA_THROW_(cudaEventCreate(&event_));
=======
    CK_CUDA_THROW_(cudaStreamCreate(&data_copy_stream_[0]));
    CK_CUDA_THROW_(cudaStreamCreate(&data_copy_stream_[1]));
>>>>>>> 130713a9
    return;
  }

  GPUResource(const GPUResource&) = delete;
  GPUResource& operator=(const GPUResource&) = delete;

  /*
   * Dtor
   */
  ~GPUResource() {
    try {
      CudaDeviceContext context(device_id_);
      CK_CUBLAS_THROW_(cublasDestroy(cublas_handle_));
      CK_CURAND_THROW_(curandDestroyGenerator(curand_generator_));
      CK_CUDNN_THROW_(cudnnDestroy(cudnn_handle_));
      CK_CUDA_THROW_(cudaStreamDestroy(stream_));
<<<<<<< HEAD
      CK_CUDA_THROW_(cudaStreamDestroy(data_copy_stream_));
      CK_CUDA_THROW_(cudaEventDestroy(event_));
=======
      CK_CUDA_THROW_(cudaStreamDestroy(data_copy_stream_[0]));
      CK_CUDA_THROW_(cudaStreamDestroy(data_copy_stream_[1]));
>>>>>>> 130713a9
    } catch (const std::runtime_error& rt_err) {
      std::cerr << rt_err.what() << std::endl;
    }
    return;
  }
  int get_device_id() const { return device_id_; }
  const cudaStream_t& get_stream() const { return stream_; }
  const cudaStream_t& get_data_copy_stream(int id) const { return data_copy_stream_[0]; }
  const cublasHandle_t& get_cublas_handle() const { return cublas_handle_; }
  const curandGenerator_t& get_curand_generator() const { return curand_generator_; }
  const cudnnHandle_t& get_cudnn_handle() const { return cudnn_handle_; }
  const ncclComm_t* get_nccl_ptr() const { return comm_; }
  const cudaEvent_t& get_event() const {return event_; }
};

/**
 * @brief GPU resources container.
 *
 * A GPU resource container in one node. An instant includes:
 * GPU resource vector, thread pool for training, nccl communicators.
 */
class GPUResourceGroup {
 private:
  std::unique_ptr<ncclComm_t[]> comms_;
  std::shared_ptr<const DeviceMap> device_map_;
  std::vector<std::shared_ptr<const GPUResource>> gpu_resources_; /**< GPU resource vector */

 public:
  ctpl::thread_pool train_thread_pool; /**< cpu thread pool for training */
  std::vector<std::future<void>> results;

  GPUResourceGroup(const std::shared_ptr<const DeviceMap>& device_map)
      : comms_(nullptr),
        device_map_(device_map),
        train_thread_pool(device_map->get_device_list().size()),
        results(device_map->get_device_list().size()) {
    // set threads affinity
    for (unsigned int i = 0; i < device_map->get_device_list().size(); i++) {
      set_affinity(train_thread_pool.get_thread(i), {}, true);
    }

    auto& device_list = device_map->get_device_list();
    size_t local_gpu_count = device_list.size();

    if (local_gpu_count == 0) {
      CK_THROW_(Error_t::WrongInput, "Empty device_list");
    }
    if (local_gpu_count != size()) {
      CK_THROW_(Error_t::WrongInput, "local_gpu_count != size()");
    }
    int dev_count;
    cudaGetDeviceCount(&dev_count);
    for (int dev : device_list) {
      if (dev >= dev_count) {
        CK_THROW_(Error_t::WrongInput, "Invalid device id: " + std::to_string(dev));
      }
    }

    if (device_map->get_device_list().size() != local_gpu_count) {
      CK_THROW_(Error_t::WrongInput, "device_map->get_device_list().size() != local_gpu_count");
    }
    // int total_gpu_count = get_total_gpu_count();
    // if ther are multiple GPUs within a node or/and across nodes
    // if (total_gpu_count > 1) {
    comms_.reset(new ncclComm_t[local_gpu_count]());
#ifdef ENABLE_MPI
    int my_rank = 0;
    int n_ranks = 1;
    CK_MPI_THROW_(MPI_Comm_rank(MPI_COMM_WORLD, &my_rank));
    CK_MPI_THROW_(MPI_Comm_size(MPI_COMM_WORLD, &n_ranks));
    ncclUniqueId nid;
    if (my_rank == 0) CK_NCCL_THROW_(ncclGetUniqueId(&nid));
    CK_MPI_THROW_(MPI_Bcast((void*)&nid, sizeof(nid), MPI_BYTE, 0, MPI_COMM_WORLD));

    CK_NCCL_THROW_(ncclGroupStart());
    for (size_t i = 0; i < local_gpu_count; i++) {
      CK_CUDA_THROW_(cudaSetDevice(device_list[i]));
      CK_NCCL_THROW_(ncclCommInitRank(comms_.get() + i, total_gpu_count, nid,
                                      device_map->get_global_id(device_list[i])));
    }
    CK_NCCL_THROW_(ncclGroupEnd());
#else
    CK_NCCL_THROW_(ncclCommInitAll(comms_.get(), device_list.size(), device_list.data()));
#endif
    //}
    for (size_t i = 0; i < local_gpu_count; i++) {
      gpu_resources_.emplace_back(new GPUResource(device_list[i], comms_.get() + i));
    }
  }

  GPUResourceGroup(const GPUResourceGroup& C) = delete;
  GPUResourceGroup& operator=(const GPUResourceGroup&) = delete;

  const std::shared_ptr<const GPUResource>& operator[](int idx) const {
    return gpu_resources_[idx];
  }
  size_t size() const {
    // return gpu_resources_.size();
    return device_map_->get_device_list().size();
  }
  bool empty() const { return size() == 0; }
  ~GPUResourceGroup() {
    try {
      if (gpu_resources_.size() > 1) {
        for (unsigned int i = 0; i < gpu_resources_.size(); i++) {
          CK_NCCL_THROW_(ncclCommDestroy(comms_[i]));
        }
      }
    } catch (const std::runtime_error& rt_err) {
      std::cerr << rt_err.what() << std::endl;
    }
  }

  const std::vector<int>& get_device_list() const { return device_map_->get_device_list(); }
  int get_global_id(int local_device_id) const {
    return device_map_->get_global_id(local_device_id);
  }
  int get_local_id(int global_id) const {  // sequential GPU indices
    return device_map_->get_local_id(global_id);
  }
  int get_local_device_id(int global_id) const {  // the actual GPU ids
    return device_map_->get_local_device_id(global_id);
  }
  int get_total_gpu_count() const { return device_map_->size(); }
  int get_node_count() const { return device_map_->num_nodes(); }
  int get_pid(int global_id) const { return device_map_->get_pid(global_id); }
};

}  // namespace HugeCTR<|MERGE_RESOLUTION|>--- conflicted
+++ resolved
@@ -57,13 +57,9 @@
     CK_CURAND_THROW_(curandCreateGenerator(&curand_generator_, CURAND_RNG_PSEUDO_DEFAULT));
     CK_CUDNN_THROW_(cudnnCreate(&cudnn_handle_));
     CK_CUDA_THROW_(cudaStreamCreate(&stream_));
-<<<<<<< HEAD
-    CK_CUDA_THROW_(cudaStreamCreate(&data_copy_stream_));
     CK_CUDA_THROW_(cudaEventCreate(&event_));
-=======
     CK_CUDA_THROW_(cudaStreamCreate(&data_copy_stream_[0]));
     CK_CUDA_THROW_(cudaStreamCreate(&data_copy_stream_[1]));
->>>>>>> 130713a9
     return;
   }
 
@@ -80,13 +76,9 @@
       CK_CURAND_THROW_(curandDestroyGenerator(curand_generator_));
       CK_CUDNN_THROW_(cudnnDestroy(cudnn_handle_));
       CK_CUDA_THROW_(cudaStreamDestroy(stream_));
-<<<<<<< HEAD
-      CK_CUDA_THROW_(cudaStreamDestroy(data_copy_stream_));
       CK_CUDA_THROW_(cudaEventDestroy(event_));
-=======
       CK_CUDA_THROW_(cudaStreamDestroy(data_copy_stream_[0]));
       CK_CUDA_THROW_(cudaStreamDestroy(data_copy_stream_[1]));
->>>>>>> 130713a9
     } catch (const std::runtime_error& rt_err) {
       std::cerr << rt_err.what() << std::endl;
     }
