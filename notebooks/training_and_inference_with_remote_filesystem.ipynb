{
 "cells": [
  {
<<<<<<< HEAD
   "cell_type": "code",
   "execution_count": null,
   "id": "cdfec37b",
   "metadata": {},
   "outputs": [],
   "source": [
    "# Copyright 2021 NVIDIA Corporation. All Rights Reserved.\n",
    "#\n",
    "# Licensed under the Apache License, Version 2.0 (the \"License\");\n",
    "# you may not use this file except in compliance with the License.\n",
    "# You may obtain a copy of the License at\n",
    "#\n",
    "#     http://www.apache.org/licenses/LICENSE-2.0\n",
    "#\n",
    "# Unless required by applicable law or agreed to in writing, software\n",
    "# distributed under the License is distributed on an \"AS IS\" BASIS,\n",
    "# WITHOUT WARRANTIES OR CONDITIONS OF ANY KIND, either express or implied.\n",
    "# See the License for the specific language governing permissions and\n",
    "# limitations under the License.\n",
    "# ==============================================================================\n",
    "\n",
    "# Each user is responsible for checking the content of datasets and the\n",
    "# applicable licenses and determining if suitable for the intended use."
   ]
  },
  {
   "attachments": {},
=======
>>>>>>> 01107723
   "cell_type": "markdown",
   "id": "0e814db9",
   "metadata": {},
   "source": [
    "<img src=\"http://developer.download.nvidia.com/notebooks/dlsw-notebooks/merlin_hugectr_training-with-hdfs/nvidia_logo.png\" style=\"width: 90px; float: right;\">\n",
    "\n",
    "# HugeCTR Training and Inference with Remote File System Example"
   ]
  },
  {
   "cell_type": "markdown",
   "id": "dfa44b99",
   "metadata": {},
   "source": [
    "## Overview"
   ]
  },
  {
   "cell_type": "markdown",
   "id": "d7166fb3",
   "metadata": {},
   "source": [
    "HugeCTR supports reading Parquet data, loading and saving models from/to remote file systems like HDFS, AWS S3, and GCS. Users can read their data stored in these remote file systems and train with it. And after training, users can choose to dump the trained parameters and optimizer states into these file systems. And during inference, users can read data and load sparse models from remote filesystem. In this example notebook, we are going to demonstrate the end to end procedure of training with HDFS and training plus inference with Amazon AWS S3."
   ]
  },
  {
   "cell_type": "markdown",
   "id": "025dd2e5",
   "metadata": {},
   "source": [
    "## Setup HugeCTR\n",
    "\n",
    "To setup the environment, refer to [HugeCTR Example Notebooks](../notebooks) and follow the instructions there before running the following."
   ]
  },
  {
   "cell_type": "markdown",
   "id": "6e4e0b59",
   "metadata": {
    "tags": []
   },
   "source": [
    "## Training with HDFS Example"
   ]
  },
  {
   "cell_type": "markdown",
   "id": "2a4483d4-c559-48df-acc7-665e350d4b44",
   "metadata": {},
   "source": [
    "Hadoop is not pre-installe din the Merlin Training Container. To help you build and install HDFS, we provide a script [here](https://github.com/NVIDIA-Merlin/HugeCTR/tree/master/sbin). Please build and install Hadoop using these two scripts. Make sure you have hadoop installed in your Container by running the following:"
   ]
  },
  {
   "cell_type": "code",
   "execution_count": 19,
   "id": "74f2ed11-6379-4232-96f3-0bfc46b84db7",
   "metadata": {},
   "outputs": [
    {
     "name": "stdout",
     "output_type": "stream",
     "text": [
      "Hadoop 3.3.2\n",
      "Source code repository https://github.com/apache/hadoop.git -r 0bcb014209e219273cb6fd4152df7df713cbac61\n",
      "Compiled by root on 2022-07-25T09:53Z\n",
      "Compiled with protoc 3.7.1\n",
      "From source with checksum 4b40fff8bb27201ba07b6fa5651217fb\n",
      "This command was run using /opt/hadoop/share/hadoop/common/hadoop-common-3.3.2.jar\n"
     ]
    }
   ],
   "source": [
    "!hadoop version"
   ]
  },
  {
   "cell_type": "markdown",
   "id": "399717d1",
   "metadata": {},
   "source": [
    "### Data Preparation"
   ]
  },
  {
   "cell_type": "markdown",
   "id": "19c4321d-c27a-481a-89d9-a2360e1b1fc0",
   "metadata": {},
   "source": [
    "Users can use the [DataSourceParams](https://nvidia-merlin.github.io/HugeCTR/master/api/python_interface.html#data-source-api) to setup file system configurations. Currently, we support `Local`, `HDFS`, `S3`, and `GCS`."
   ]
  },
  {
   "cell_type": "markdown",
   "id": "a3ce1453-379f-4789-865f-be7d17e515f6",
   "metadata": {},
   "source": [
    "**Firstly, we want to make sure that we have train and validation datasets ready:**"
   ]
  },
  {
   "cell_type": "code",
   "execution_count": 6,
   "id": "f81abc7b-1600-4545-b5c4-d2d2f9eaf0c5",
   "metadata": {},
   "outputs": [
    {
     "name": "stdout",
     "output_type": "stream",
     "text": [
      "Found 8 items\n",
      "-rw-r--r--   1 root supergroup  112247365 2022-07-27 06:19 hdfs://10.19.172.76:9000/dlrm_parquet/train/gen_0.parquet\n",
      "-rw-r--r--   1 root supergroup  112243637 2022-07-27 06:19 hdfs://10.19.172.76:9000/dlrm_parquet/train/gen_1.parquet\n",
      "-rw-r--r--   1 root supergroup  112251207 2022-07-27 06:19 hdfs://10.19.172.76:9000/dlrm_parquet/train/gen_2.parquet\n",
      "-rw-r--r--   1 root supergroup  112241764 2022-07-27 06:19 hdfs://10.19.172.76:9000/dlrm_parquet/train/gen_3.parquet\n",
      "-rw-r--r--   1 root supergroup  112247838 2022-07-27 06:19 hdfs://10.19.172.76:9000/dlrm_parquet/train/gen_4.parquet\n",
      "-rw-r--r--   1 root supergroup  112244076 2022-07-27 06:19 hdfs://10.19.172.76:9000/dlrm_parquet/train/gen_5.parquet\n",
      "-rw-r--r--   1 root supergroup  112253553 2022-07-27 06:19 hdfs://10.19.172.76:9000/dlrm_parquet/train/gen_6.parquet\n",
      "-rw-r--r--   1 root supergroup  112249557 2022-07-27 06:19 hdfs://10.19.172.76:9000/dlrm_parquet/train/gen_7.parquet\n"
     ]
    }
   ],
   "source": [
    "!hdfs dfs -ls hdfs://10.19.172.76:9000/dlrm_parquet/train"
   ]
  },
  {
   "cell_type": "code",
   "execution_count": 7,
   "id": "3e09246d-e14b-47ff-b43b-b7e3a285ad78",
   "metadata": {},
   "outputs": [
    {
     "name": "stdout",
     "output_type": "stream",
     "text": [
      "Found 2 items\n",
      "-rw-r--r--   1 root supergroup  112239093 2022-07-27 06:19 hdfs://10.19.172.76:9000/dlrm_parquet/val/gen_0.parquet\n",
      "-rw-r--r--   1 root supergroup  112249156 2022-07-27 06:19 hdfs://10.19.172.76:9000/dlrm_parquet/val/gen_1.parquet\n"
     ]
    }
   ],
   "source": [
    "!hdfs dfs -ls hdfs://10.19.172.76:9000/dlrm_parquet/val"
   ]
  },
  {
   "cell_type": "markdown",
   "id": "6a3b8175-f2a8-41b4-ad24-a9ee60027e8e",
   "metadata": {},
   "source": [
    "**Secondly, create `file_list.txt and file_list_test.txt`:**"
   ]
  },
  {
   "cell_type": "code",
   "execution_count": 9,
   "id": "1ee9b926-ce91-4450-8acd-6d1181438bfe",
   "metadata": {},
   "outputs": [],
   "source": [
    "!mkdir /dlrm_parquet\n",
    "!mkdir /dlrm_parquet/train\n",
    "!mkdir /dlrm_parquet/val"
   ]
  },
  {
   "cell_type": "code",
   "execution_count": 12,
   "id": "eab450f3-3a33-4446-9667-856c3f390fdd",
   "metadata": {},
   "outputs": [
    {
     "name": "stdout",
     "output_type": "stream",
     "text": [
      "Overwriting /dlrm_parquet/file_list.txt\n"
     ]
    }
   ],
   "source": [
    "%%writefile /dlrm_parquet/file_list.txt\n",
    "8\n",
    "hdfs://10.19.172.76:9000/dlrm_parquet/train/gen_0.parquet\n",
    "hdfs://10.19.172.76:9000/dlrm_parquet/train/gen_1.parquet\n",
    "hdfs://10.19.172.76:9000/dlrm_parquet/train/gen_2.parquet\n",
    "hdfs://10.19.172.76:9000/dlrm_parquet/train/gen_3.parquet\n",
    "hdfs://10.19.172.76:9000/dlrm_parquet/train/gen_4.parquet\n",
    "hdfs://10.19.172.76:9000/dlrm_parquet/train/gen_5.parquet\n",
    "hdfs://10.19.172.76:9000/dlrm_parquet/train/gen_6.parquet\n",
    "hdfs://10.19.172.76:9000/dlrm_parquet/train/gen_7.parquet"
   ]
  },
  {
   "cell_type": "code",
   "execution_count": 13,
   "id": "cb442cb7-12c3-4a77-9ee3-bb8813e40982",
   "metadata": {},
   "outputs": [
    {
     "name": "stdout",
     "output_type": "stream",
     "text": [
      "Overwriting /dlrm_parquet/file_list_test.txt\n"
     ]
    }
   ],
   "source": [
    "%%writefile /dlrm_parquet/file_list_test.txt\n",
    "2\n",
    "hdfs://10.19.172.76:9000/dlrm_parquet/val/gen_0.parquet\n",
    "hdfs://10.19.172.76:9000/dlrm_parquet/val/gen_1.parquet"
   ]
  },
  {
   "cell_type": "markdown",
   "id": "eeec5dfd-019e-46ad-a796-40a5ef0579d7",
   "metadata": {},
   "source": [
    "**Lastly, create `_metadata.json` for both train and validation dataset to specify the feature information of your dataset:**"
   ]
  },
  {
   "cell_type": "code",
   "execution_count": 15,
   "id": "3ae0075a-24ae-4548-9a46-85bd958b62a7",
   "metadata": {},
   "outputs": [
    {
     "name": "stdout",
     "output_type": "stream",
     "text": [
      "Writing /dlrm_parquet/train/_metadata.json\n"
     ]
    }
   ],
   "source": [
    "%%writefile /dlrm_parquet/train/_metadata.json\n",
    "{ \"file_stats\": [{\"file_name\": \"./dlrm_parquet/train/gen_0.parquet\", \"num_rows\":1000000}, {\"file_name\": \"./dlrm_parquet/train/gen_1.parquet\", \"num_rows\":1000000}, \n",
    "                 {\"file_name\": \"./dlrm_parquet/train/gen_2.parquet\", \"num_rows\":1000000}, {\"file_name\": \"./dlrm_parquet/train/gen_3.parquet\", \"num_rows\":1000000}, \n",
    "                 {\"file_name\": \"./dlrm_parquet/train/gen_4.parquet\", \"num_rows\":1000000}, {\"file_name\": \"./dlrm_parquet/train/gen_5.parquet\", \"num_rows\":1000000}, \n",
    "                 {\"file_name\": \"./dlrm_parquet/train/gen_6.parquet\", \"num_rows\":1000000}, {\"file_name\": \"./dlrm_parquet/train/gen_7.parquet\", \"num_rows\":1000000} ], \n",
    "  \"labels\": [{\"col_name\": \"label0\", \"index\":0} ], \n",
    "  \"conts\": [{\"col_name\": \"C1\", \"index\":1}, {\"col_name\": \"C2\", \"index\":2}, {\"col_name\": \"C3\", \"index\":3}, \n",
    "            {\"col_name\": \"C4\", \"index\":4}, {\"col_name\": \"C5\", \"index\":5}, {\"col_name\": \"C6\", \"index\":6}, \n",
    "            {\"col_name\": \"C7\", \"index\":7}, {\"col_name\": \"C8\", \"index\":8}, {\"col_name\": \"C9\", \"index\":9}, \n",
    "            {\"col_name\": \"C10\", \"index\":10}, {\"col_name\": \"C11\", \"index\":11}, {\"col_name\": \"C12\", \"index\":12}, \n",
    "            {\"col_name\": \"C13\", \"index\":13} ], \n",
    "  \"cats\": [{\"col_name\": \"C14\", \"index\":14}, {\"col_name\": \"C15\", \"index\":15}, {\"col_name\": \"C16\", \"index\":16}, \n",
    "           {\"col_name\": \"C17\", \"index\":17}, {\"col_name\": \"C18\", \"index\":18}, {\"col_name\": \"C19\", \"index\":19}, \n",
    "           {\"col_name\": \"C20\", \"index\":20}, {\"col_name\": \"C21\", \"index\":21}, {\"col_name\": \"C22\", \"index\":22}, \n",
    "           {\"col_name\": \"C23\", \"index\":23}, {\"col_name\": \"C24\", \"index\":24}, {\"col_name\": \"C25\", \"index\":25}, \n",
    "           {\"col_name\": \"C26\", \"index\":26}, {\"col_name\": \"C27\", \"index\":27}, {\"col_name\": \"C28\", \"index\":28}, \n",
    "           {\"col_name\": \"C29\", \"index\":29}, {\"col_name\": \"C30\", \"index\":30}, {\"col_name\": \"C31\", \"index\":31}, \n",
    "           {\"col_name\": \"C32\", \"index\":32}, {\"col_name\": \"C33\", \"index\":33}, {\"col_name\": \"C34\", \"index\":34}, \n",
    "           {\"col_name\": \"C35\", \"index\":35}, {\"col_name\": \"C36\", \"index\":36}, {\"col_name\": \"C37\", \"index\":37}, \n",
    "           {\"col_name\": \"C38\", \"index\":38}, {\"col_name\": \"C39\", \"index\":39} ] }"
   ]
  },
  {
   "cell_type": "code",
   "execution_count": 16,
   "id": "0bbbeec7-6861-45e0-b680-035709ff63d2",
   "metadata": {},
   "outputs": [
    {
     "name": "stdout",
     "output_type": "stream",
     "text": [
      "Writing /dlrm_parquet/val/_metadata.json\n"
     ]
    }
   ],
   "source": [
    "%%writefile /dlrm_parquet/val/_metadata.json\n",
    "{ \"file_stats\": [{\"file_name\": \"./dlrm_parquet/val/gen_0.parquet\", \"num_rows\":1000000}, \n",
    "                 {\"file_name\": \"./dlrm_parquet/val/gen_1.parquet\", \"num_rows\":1000000} ], \n",
    "  \"labels\": [{\"col_name\": \"label0\", \"index\":0} ], \n",
    "  \"conts\": [{\"col_name\": \"C1\", \"index\":1}, {\"col_name\": \"C2\", \"index\":2}, {\"col_name\": \"C3\", \"index\":3}, \n",
    "            {\"col_name\": \"C4\", \"index\":4}, {\"col_name\": \"C5\", \"index\":5}, {\"col_name\": \"C6\", \"index\":6}, \n",
    "            {\"col_name\": \"C7\", \"index\":7}, {\"col_name\": \"C8\", \"index\":8}, {\"col_name\": \"C9\", \"index\":9}, \n",
    "            {\"col_name\": \"C10\", \"index\":10}, {\"col_name\": \"C11\", \"index\":11}, {\"col_name\": \"C12\", \"index\":12}, \n",
    "            {\"col_name\": \"C13\", \"index\":13} ], \n",
    "  \"cats\": [{\"col_name\": \"C14\", \"index\":14}, {\"col_name\": \"C15\", \"index\":15}, {\"col_name\": \"C16\", \"index\":16}, \n",
    "           {\"col_name\": \"C17\", \"index\":17}, {\"col_name\": \"C18\", \"index\":18}, {\"col_name\": \"C19\", \"index\":19}, \n",
    "           {\"col_name\": \"C20\", \"index\":20}, {\"col_name\": \"C21\", \"index\":21}, {\"col_name\": \"C22\", \"index\":22}, \n",
    "           {\"col_name\": \"C23\", \"index\":23}, {\"col_name\": \"C24\", \"index\":24}, {\"col_name\": \"C25\", \"index\":25}, \n",
    "           {\"col_name\": \"C26\", \"index\":26}, {\"col_name\": \"C27\", \"index\":27}, {\"col_name\": \"C28\", \"index\":28}, \n",
    "           {\"col_name\": \"C29\", \"index\":29}, {\"col_name\": \"C30\", \"index\":30}, {\"col_name\": \"C31\", \"index\":31}, \n",
    "           {\"col_name\": \"C32\", \"index\":32}, {\"col_name\": \"C33\", \"index\":33}, {\"col_name\": \"C34\", \"index\":34}, \n",
    "           {\"col_name\": \"C35\", \"index\":35}, {\"col_name\": \"C36\", \"index\":36}, {\"col_name\": \"C37\", \"index\":37}, \n",
    "           {\"col_name\": \"C38\", \"index\":38}, {\"col_name\": \"C39\", \"index\":39} ] }"
   ]
  },
  {
   "cell_type": "markdown",
   "id": "814a4622-9ee4-402e-a4bf-34ef3353953a",
   "metadata": {},
   "source": [
    "### Training a DLRM model"
   ]
  },
  {
   "cell_type": "markdown",
   "id": "e3999dd8-dbf0-4f72-8931-c3789bcbbed9",
   "metadata": {},
   "source": [
    "**Important APIs used in the following script:**\n",
    "1. We use the [DataSourceParams](https://nvidia-merlin.github.io/HugeCTR/main/api/python_interface.html#datasourceparams-class) to define the remote file system to read data from\n",
    "2. In [DataReaderParams](https://nvidia-merlin.github.io/HugeCTR/main/api/python_interface.html#datareaderparams), we specify the `DataSourceParams`.\n",
    "3. In [fit()](https://nvidia-merlin.github.io/HugeCTR/main/api/python_interface.html#fit-method) method, we specify HDFS path in the `snapshot_prefix` parameters to dump trained models to HDFS."
   ]
  },
  {
   "cell_type": "code",
   "execution_count": 19,
   "id": "02510bae",
   "metadata": {},
   "outputs": [
    {
     "name": "stdout",
     "output_type": "stream",
     "text": [
      "Overwriting train_with_hdfs.py\n"
     ]
    }
   ],
   "source": [
    "%%writefile train_with_hdfs.py\n",
    "import hugectr\n",
    "from mpi4py import MPI\n",
    "from hugectr.data import DataSourceParams\n",
    "\n",
    "# Create a file system configuration \n",
    "data_source_params = DataSourceParams(\n",
    "    source = hugectr.DataSourceType_t.HDFS, #use HDFS\n",
    "    server = '10.19.172.76', #your HDFS namenode IP\n",
    "    port = 9000, #your HDFS namenode port\n",
    ")\n",
    "\n",
    "# DLRM train\n",
    "solver = hugectr.CreateSolver(max_eval_batches = 1280,\n",
    "                              batchsize_eval = 1024,\n",
    "                              batchsize = 1024,\n",
    "                              lr = 0.01,\n",
    "                              vvgpu = [[1]],\n",
    "                              i64_input_key = True,\n",
    "                              use_mixed_precision = False,\n",
    "                              repeat_dataset = True,\n",
    "                              use_cuda_graph = False)\n",
    "reader = hugectr.DataReaderParams(data_reader_type = hugectr.DataReaderType_t.Parquet,\n",
    "                                  source = [\"/dlrm_parquet/file_list.txt\"],\n",
    "                                  eval_source = \"/dlrm_parquet/file_list_test.txt\",\n",
    "                                  slot_size_array = [405274, 72550, 55008, 222734, 316071, 156265, 220243, 200179, 234566, 335625, 278726, 263070, 312542, 203773, 145859, 117421, 78140, 3648, 156308, 94562, 357703, 386976, 238046, 230917, 292, 156382],\n",
    "                                  data_source_params = data_source_params, #file system config for data reading\n",
    "                                  check_type = hugectr.Check_t.Non)\n",
    "optimizer = hugectr.CreateOptimizer(optimizer_type = hugectr.Optimizer_t.SGD,\n",
    "                                    update_type = hugectr.Update_t.Local,\n",
    "                                    atomic_update = True)\n",
    "model = hugectr.Model(solver, reader, optimizer)\n",
    "model.add(hugectr.Input(label_dim = 1, label_name = \"label\",\n",
    "                        dense_dim = 13, dense_name = \"dense\",\n",
    "                        data_reader_sparse_param_array = \n",
    "                        [hugectr.DataReaderSparseParam(\"data1\", 1, True, 26)]))\n",
    "model.add(hugectr.SparseEmbedding(embedding_type = hugectr.Embedding_t.DistributedSlotSparseEmbeddingHash,\n",
    "                            workspace_size_per_gpu_in_mb = 10720,\n",
    "                            embedding_vec_size = 128,\n",
    "                            combiner = \"sum\",\n",
    "                            sparse_embedding_name = \"sparse_embedding1\",\n",
    "                            bottom_name = \"data1\",\n",
    "                            optimizer = optimizer))\n",
    "model.add(hugectr.DenseLayer(layer_type = hugectr.Layer_t.InnerProduct,\n",
    "                            bottom_names = [\"dense\"],\n",
    "                            top_names = [\"fc1\"],\n",
    "                            num_output=512))\n",
    "model.add(hugectr.DenseLayer(layer_type = hugectr.Layer_t.ReLU,\n",
    "                            bottom_names = [\"fc1\"],\n",
    "                            top_names = [\"relu1\"]))                           \n",
    "model.add(hugectr.DenseLayer(layer_type = hugectr.Layer_t.InnerProduct,\n",
    "                            bottom_names = [\"relu1\"],\n",
    "                            top_names = [\"fc2\"],\n",
    "                            num_output=256))\n",
    "model.add(hugectr.DenseLayer(layer_type = hugectr.Layer_t.ReLU,\n",
    "                            bottom_names = [\"fc2\"],\n",
    "                            top_names = [\"relu2\"]))                            \n",
    "model.add(hugectr.DenseLayer(layer_type = hugectr.Layer_t.InnerProduct,\n",
    "                            bottom_names = [\"relu2\"],\n",
    "                            top_names = [\"fc3\"],\n",
    "                            num_output=128))\n",
    "model.add(hugectr.DenseLayer(layer_type = hugectr.Layer_t.ReLU,\n",
    "                            bottom_names = [\"fc3\"],\n",
    "                            top_names = [\"relu3\"]))                              \n",
    "model.add(hugectr.DenseLayer(layer_type = hugectr.Layer_t.Interaction,\n",
    "                            bottom_names = [\"relu3\",\"sparse_embedding1\"],\n",
    "                            top_names = [\"interaction1\"]))\n",
    "model.add(hugectr.DenseLayer(layer_type = hugectr.Layer_t.InnerProduct,\n",
    "                            bottom_names = [\"interaction1\"],\n",
    "                            top_names = [\"fc4\"],\n",
    "                            num_output=1024))\n",
    "model.add(hugectr.DenseLayer(layer_type = hugectr.Layer_t.ReLU,\n",
    "                            bottom_names = [\"fc4\"],\n",
    "                            top_names = [\"relu4\"]))                              \n",
    "model.add(hugectr.DenseLayer(layer_type = hugectr.Layer_t.InnerProduct,\n",
    "                            bottom_names = [\"relu4\"],\n",
    "                            top_names = [\"fc5\"],\n",
    "                            num_output=1024))\n",
    "model.add(hugectr.DenseLayer(layer_type = hugectr.Layer_t.ReLU,\n",
    "                            bottom_names = [\"fc5\"],\n",
    "                            top_names = [\"relu5\"]))                              \n",
    "model.add(hugectr.DenseLayer(layer_type = hugectr.Layer_t.InnerProduct,\n",
    "                            bottom_names = [\"relu5\"],\n",
    "                            top_names = [\"fc6\"],\n",
    "                            num_output=512))\n",
    "model.add(hugectr.DenseLayer(layer_type = hugectr.Layer_t.ReLU,\n",
    "                            bottom_names = [\"fc6\"],\n",
    "                            top_names = [\"relu6\"]))                               \n",
    "model.add(hugectr.DenseLayer(layer_type = hugectr.Layer_t.InnerProduct,\n",
    "                            bottom_names = [\"relu6\"],\n",
    "                            top_names = [\"fc7\"],\n",
    "                            num_output=256))\n",
    "model.add(hugectr.DenseLayer(layer_type = hugectr.Layer_t.ReLU,\n",
    "                            bottom_names = [\"fc7\"],\n",
    "                            top_names = [\"relu7\"]))                                                                              \n",
    "model.add(hugectr.DenseLayer(layer_type = hugectr.Layer_t.InnerProduct,\n",
    "                            bottom_names = [\"relu7\"],\n",
    "                            top_names = [\"fc8\"],\n",
    "                            num_output=1))                                                                                           \n",
    "model.add(hugectr.DenseLayer(layer_type = hugectr.Layer_t.BinaryCrossEntropyLoss,\n",
    "                            bottom_names = [\"fc8\", \"label\"],\n",
    "                            top_names = [\"loss\"]))\n",
    "model.compile()\n",
    "model.summary()\n",
    "\n",
    "model.fit(max_iter = 2020, display = 200, eval_interval = 1000, snapshot = 2000, snapshot_prefix = \"hdfs://10.19.172.76:9000/model/dlrm/\") "
   ]
  },
  {
   "cell_type": "code",
   "execution_count": 20,
   "id": "b29f1042",
   "metadata": {},
   "outputs": [
    {
     "name": "stdout",
     "output_type": "stream",
     "text": [
      "HugeCTR Version: 3.8\n",
      "====================================================Model Init=====================================================\n",
      "[HCTR][07:51:52.502][WARNING][RK0][main]: The model name is not specified when creating the solver.\n",
      "[HCTR][07:51:52.502][INFO][RK0][main]: Global seed is 3218787045\n",
      "[HCTR][07:51:52.505][INFO][RK0][main]: Device to NUMA mapping:\n",
      "  GPU 1 ->  node 0\n",
      "[HCTR][07:51:55.607][WARNING][RK0][main]: Peer-to-peer access cannot be fully enabled.\n",
      "[HCTR][07:51:55.607][INFO][RK0][main]: Start all2all warmup\n",
      "[HCTR][07:51:55.609][INFO][RK0][main]: End all2all warmup\n",
      "[HCTR][07:51:56.529][INFO][RK0][main]: Using All-reduce algorithm: NCCL\n",
      "[HCTR][07:51:56.530][INFO][RK0][main]: Device 1: NVIDIA A10\n",
      "[HCTR][07:51:56.531][INFO][RK0][main]: num of DataReader workers for train: 1\n",
      "[HCTR][07:51:56.531][INFO][RK0][main]: num of DataReader workers for eval: 1\n",
      "[HCTR][07:51:57.695][INFO][RK0][main]: Using Hadoop Cluster 10.19.172.76:9000\n",
      "[HCTR][07:51:57.740][INFO][RK0][main]: Using Hadoop Cluster 10.19.172.76:9000\n",
      "[HCTR][07:51:57.740][INFO][RK0][main]: Vocabulary size: 5242880\n",
      "[HCTR][07:51:57.741][INFO][RK0][main]: max_vocabulary_size_per_gpu_=21954560\n",
      "[HCTR][07:51:57.755][INFO][RK0][main]: Graph analysis to resolve tensor dependency\n",
      "===================================================Model Compile===================================================\n",
      "[HCTR][07:52:04.336][INFO][RK0][main]: gpu0 start to init embedding\n",
      "[HCTR][07:52:04.411][INFO][RK0][main]: gpu0 init embedding done\n",
      "[HCTR][07:52:04.413][INFO][RK0][main]: Starting AUC NCCL warm-up\n",
      "[HCTR][07:52:04.415][INFO][RK0][main]: Warm-up done\n",
      "===================================================Model Summary===================================================\n",
      "[HCTR][07:52:04.415][INFO][RK0][main]: label                                   Dense                         Sparse                        \n",
      "label                                   dense                          data1                         \n",
      "(None, 1)                               (None, 13)                              \n",
      "——————————————————————————————————————————————————————————————————————————————————————————————————————————————————\n",
      "Layer Type                              Input Name                    Output Name                   Output Shape                  \n",
      "——————————————————————————————————————————————————————————————————————————————————————————————————————————————————\n",
      "DistributedSlotSparseEmbeddingHash      data1                         sparse_embedding1             (None, 26, 128)               \n",
      "------------------------------------------------------------------------------------------------------------------\n",
      "InnerProduct                            dense                         fc1                           (None, 512)                   \n",
      "------------------------------------------------------------------------------------------------------------------\n",
      "ReLU                                    fc1                           relu1                         (None, 512)                   \n",
      "------------------------------------------------------------------------------------------------------------------\n",
      "InnerProduct                            relu1                         fc2                           (None, 256)                   \n",
      "------------------------------------------------------------------------------------------------------------------\n",
      "ReLU                                    fc2                           relu2                         (None, 256)                   \n",
      "------------------------------------------------------------------------------------------------------------------\n",
      "InnerProduct                            relu2                         fc3                           (None, 128)                   \n",
      "------------------------------------------------------------------------------------------------------------------\n",
      "ReLU                                    fc3                           relu3                         (None, 128)                   \n",
      "------------------------------------------------------------------------------------------------------------------\n",
      "Interaction                             relu3                         interaction1                  (None, 480)                   \n",
      "                                        sparse_embedding1                                                                         \n",
      "------------------------------------------------------------------------------------------------------------------\n",
      "InnerProduct                            interaction1                  fc4                           (None, 1024)                  \n",
      "------------------------------------------------------------------------------------------------------------------\n",
      "ReLU                                    fc4                           relu4                         (None, 1024)                  \n",
      "------------------------------------------------------------------------------------------------------------------\n",
      "InnerProduct                            relu4                         fc5                           (None, 1024)                  \n",
      "------------------------------------------------------------------------------------------------------------------\n",
      "ReLU                                    fc5                           relu5                         (None, 1024)                  \n",
      "------------------------------------------------------------------------------------------------------------------\n",
      "InnerProduct                            relu5                         fc6                           (None, 512)                   \n",
      "------------------------------------------------------------------------------------------------------------------\n",
      "ReLU                                    fc6                           relu6                         (None, 512)                   \n",
      "------------------------------------------------------------------------------------------------------------------\n",
      "InnerProduct                            relu6                         fc7                           (None, 256)                   \n",
      "------------------------------------------------------------------------------------------------------------------\n",
      "ReLU                                    fc7                           relu7                         (None, 256)                   \n",
      "------------------------------------------------------------------------------------------------------------------\n",
      "InnerProduct                            relu7                         fc8                           (None, 1)                     \n",
      "------------------------------------------------------------------------------------------------------------------\n",
      "BinaryCrossEntropyLoss                  fc8                           loss                                                        \n",
      "                                        label                                                                                     \n",
      "------------------------------------------------------------------------------------------------------------------\n",
      "=====================================================Model Fit=====================================================\n",
      "[HCTR][07:52:04.415][INFO][RK0][main]: Use non-epoch mode with number of iterations: 2020\n",
      "[HCTR][07:52:04.415][INFO][RK0][main]: Training batchsize: 1024, evaluation batchsize: 1024\n",
      "[HCTR][07:52:04.415][INFO][RK0][main]: Evaluation interval: 1000, snapshot interval: 2000\n",
      "[HCTR][07:52:04.415][INFO][RK0][main]: Dense network trainable: True\n",
      "[HCTR][07:52:04.415][INFO][RK0][main]: Sparse embedding sparse_embedding1 trainable: True\n",
      "[HCTR][07:52:04.415][INFO][RK0][main]: Use mixed precision: False, scaler: 1.000000, use cuda graph: False\n",
      "[HCTR][07:52:04.415][INFO][RK0][main]: lr: 0.010000, warmup_steps: 1, end_lr: 0.000000\n",
      "[HCTR][07:52:04.415][INFO][RK0][main]: decay_start: 0, decay_steps: 1, decay_power: 2.000000\n",
      "[HCTR][07:52:04.415][INFO][RK0][main]: Training source file: /dlrm_parquet/file_list.txt\n",
      "[HCTR][07:52:04.415][INFO][RK0][main]: Evaluation source file: /dlrm_parquet/file_list_test.txt\n",
      "[HCTR][07:52:05.134][INFO][RK0][main]: Iter: 200 Time(200 iters): 0.716815s Loss: 0.69327 lr:0.01\n",
      "[HCTR][07:52:05.856][INFO][RK0][main]: Iter: 400 Time(200 iters): 0.719486s Loss: 0.693207 lr:0.01\n",
      "[HCTR][07:52:06.608][INFO][RK0][main]: Iter: 600 Time(200 iters): 0.750294s Loss: 0.693568 lr:0.01\n",
      "[HCTR][07:52:07.331][INFO][RK0][main]: Iter: 800 Time(200 iters): 0.721128s Loss: 0.693352 lr:0.01\n",
      "[HCTR][07:52:09.118][INFO][RK0][main]: Iter: 1000 Time(200 iters): 1.78435s Loss: 0.693352 lr:0.01\n",
      "[HCTR][07:52:11.667][INFO][RK0][main]: Evaluation, AUC: 0.499891\n",
      "[HCTR][07:52:11.668][INFO][RK0][main]: Eval Time for 1280 iters: 2.5486s\n",
      "[HCTR][07:52:12.393][INFO][RK0][main]: Iter: 1200 Time(200 iters): 3.2728s Loss: 0.693178 lr:0.01\n",
      "[HCTR][07:52:13.116][INFO][RK0][main]: Iter: 1400 Time(200 iters): 0.720984s Loss: 0.693292 lr:0.01\n",
      "[HCTR][07:52:13.875][INFO][RK0][main]: Iter: 1600 Time(200 iters): 0.756448s Loss: 0.693053 lr:0.01\n",
      "[HCTR][07:52:14.603][INFO][RK0][main]: Iter: 1800 Time(200 iters): 0.725832s Loss: 0.693433 lr:0.01\n",
      "[HCTR][07:52:16.382][INFO][RK0][main]: Iter: 2000 Time(200 iters): 1.77763s Loss: 0.693193 lr:0.01\n",
      "[HCTR][07:52:18.959][INFO][RK0][main]: Evaluation, AUC: 0.500092\n",
      "[HCTR][07:52:18.959][INFO][RK0][main]: Eval Time for 1280 iters: 2.57548s\n",
      "[HCTR][07:52:19.575][INFO][RK0][main]: Rank0: Write hash table to file\n",
      "[HDFS][INFO]: Write to HDFS /model/dlrm/0_sparse_2000.model/key successfully!\n",
      "[HDFS][INFO]: Write to HDFS /model/dlrm/0_sparse_2000.model/emb_vector successfully!\n",
      "[HCTR][07:52:31.132][INFO][RK0][main]: Dumping sparse weights to files, successful\n",
      "[HCTR][07:52:31.132][INFO][RK0][main]: Dumping sparse optimzer states to files, successful\n",
      "[HDFS][INFO]: Write to HDFS /model/dlrm/_dense_2000.model successfully!\n",
      "[HCTR][07:52:31.307][INFO][RK0][main]: Dumping dense weights to HDFS, successful\n",
      "[HDFS][INFO]: Write to HDFS /model/dlrm/_opt_dense_2000.model successfully!\n",
      "[HCTR][07:52:31.365][INFO][RK0][main]: Dumping dense optimizer states to HDFS, successful\n",
      "[HCTR][07:52:31.430][INFO][RK0][main]: Finish 2020 iterations with batchsize: 1024 in 27.02s.\n"
     ]
    }
   ],
   "source": [
    "!python train_with_hdfs.py"
   ]
  },
  {
   "cell_type": "markdown",
   "id": "f1dec161-b9e7-40b3-9f59-d00130f386ca",
   "metadata": {},
   "source": [
    "**Check that our model files are saved in HDFS:**"
   ]
  },
  {
   "cell_type": "code",
   "execution_count": 22,
   "id": "93ee7d71-4f51-4011-bde4-600e7cb5b96a",
   "metadata": {},
   "outputs": [
    {
     "name": "stdout",
     "output_type": "stream",
     "text": [
      "Found 3 items\n",
      "drwxr-xr-x   - root supergroup          0 2022-07-27 07:52 hdfs://10.19.172.76:9000/model/dlrm/0_sparse_2000.model\n",
      "-rw-r--r--   3 root supergroup    9479684 2022-07-27 07:52 hdfs://10.19.172.76:9000/model/dlrm/_dense_2000.model\n",
      "-rw-r--r--   3 root supergroup          0 2022-07-27 07:52 hdfs://10.19.172.76:9000/model/dlrm/_opt_dense_2000.model\n"
     ]
    }
   ],
   "source": [
    "!hdfs dfs -ls hdfs://10.19.172.76:9000/model/dlrm"
   ]
  },
  {
   "cell_type": "markdown",
   "id": "6c03a8ae-77d1-4e68-9b0a-ae4449ac5743",
   "metadata": {},
   "source": [
    "## Training a DCN model with AWS S3"
   ]
  },
  {
   "cell_type": "markdown",
   "id": "e30f3277",
   "metadata": {},
   "source": [
    "**Before you start:**\n",
    "Please note that AWS S3 SDKs are NOT preinstalled in the NGC docker. To use S3 related functionalites, please do the following steps to customize the building of HugeCTR:\n",
    "1. git clone https://github.com/NVIDIA/HugeCTR.git\n",
    "2. cd HugeCTR\n",
    "3. git submodule update --init --recursive\n",
    "4. mkdir -p build && cd build\n",
    "5. cmake -DCMAKE_BUILD_TYPE=Release -DSM=70 -DENABLE_S3=ON .. #ENABLE_S3 option will install AWS S3 SDKs for you.\n",
    "6. make -j && make install"
   ]
  },
  {
   "cell_type": "markdown",
   "id": "0bfcdab6-50c8-4c8d-b3fa-0cffb2e8e35e",
   "metadata": {},
   "source": [
    "### Data preparation"
   ]
  },
  {
   "cell_type": "markdown",
   "id": "bdc602d7-c9f7-48cb-84e0-1f7b1bf85335",
   "metadata": {},
   "source": [
    "**Create `file_list.txt and file_list_test.txt`:**"
   ]
  },
  {
   "cell_type": "code",
   "execution_count": 3,
   "id": "4979d23b-7392-4a3c-b6a1-960ea7637a16",
   "metadata": {},
   "outputs": [],
   "source": [
    "!mkdir -p /hugectr-io-test/data/dcn_parquet/train\n",
    "!mkdir -p /hugectr-io-test/data/dcn_parquet/val"
   ]
  },
  {
   "cell_type": "code",
   "execution_count": 4,
   "id": "2fe17b12-c704-4962-a1ca-ffabd8625a6e",
   "metadata": {
    "tags": []
   },
   "outputs": [
    {
     "name": "stdout",
     "output_type": "stream",
     "text": [
      "Writing /hugectr-io-test/data/dcn_parquet/file_list.txt\n"
     ]
    }
   ],
   "source": [
    "%%writefile /hugectr-io-test/data/dcn_parquet/file_list.txt\n",
    "16\n",
    "s3://hugectr-io-test/data/dcn_parquet/train/gen_0.parquet\n",
    "s3://hugectr-io-test/data/dcn_parquet/train/gen_1.parquet\n",
    "s3://hugectr-io-test/data/dcn_parquet/train/gen_2.parquet\n",
    "s3://hugectr-io-test/data/dcn_parquet/train/gen_3.parquet\n",
    "s3://hugectr-io-test/data/dcn_parquet/train/gen_4.parquet\n",
    "s3://hugectr-io-test/data/dcn_parquet/train/gen_5.parquet\n",
    "s3://hugectr-io-test/data/dcn_parquet/train/gen_6.parquet\n",
    "s3://hugectr-io-test/data/dcn_parquet/train/gen_7.parquet\n",
    "s3://hugectr-io-test/data/dcn_parquet/train/gen_8.parquet\n",
    "s3://hugectr-io-test/data/dcn_parquet/train/gen_9.parquet\n",
    "s3://hugectr-io-test/data/dcn_parquet/train/gen_10.parquet\n",
    "s3://hugectr-io-test/data/dcn_parquet/train/gen_11.parquet\n",
    "s3://hugectr-io-test/data/dcn_parquet/train/gen_12.parquet\n",
    "s3://hugectr-io-test/data/dcn_parquet/train/gen_13.parquet\n",
    "s3://hugectr-io-test/data/dcn_parquet/train/gen_14.parquet\n",
    "s3://hugectr-io-test/data/dcn_parquet/train/gen_15.parquet"
   ]
  },
  {
   "cell_type": "code",
   "execution_count": 5,
   "id": "334060b5-74ee-481c-9ab3-1ef65902c2b8",
   "metadata": {},
   "outputs": [
    {
     "name": "stdout",
     "output_type": "stream",
     "text": [
      "Writing /hugectr-io-test/data/dcn_parquet/file_list_test.txt\n"
     ]
    }
   ],
   "source": [
    "%%writefile /hugectr-io-test/data/dcn_parquet/file_list_test.txt\n",
    "4\n",
    "s3://hugectr-io-test/data/dcn_parquet/val/gen_0.parquet\n",
    "s3://hugectr-io-test/data/dcn_parquet/val/gen_1.parquet\n",
    "s3://hugectr-io-test/data/dcn_parquet/val/gen_2.parquet\n",
    "s3://hugectr-io-test/data/dcn_parquet/val/gen_3.parquet"
   ]
  },
  {
   "cell_type": "code",
   "execution_count": 6,
   "id": "0c94830e-4284-4a8a-9ca7-ce487ad90f59",
   "metadata": {},
   "outputs": [
    {
     "name": "stdout",
     "output_type": "stream",
     "text": [
      "Writing /hugectr-io-test/data/dcn_parquet/train/_metadata.json\n"
     ]
    }
   ],
   "source": [
    "%%writefile /hugectr-io-test/data/dcn_parquet/train/_metadata.json\n",
    "{ \"file_stats\": [{\"file_name\": \"s3://hugectr-io-test/data/dcn_parquet/train/gen_0.parquet\", \"num_rows\":40960}, {\"file_name\": \"s3://hugectr-io-test/data/dcn_parquet/train/gen_1.parquet\", \"num_rows\":40960}, \n",
    "                 {\"file_name\": \"s3://hugectr-io-test/data/dcn_parquet/train/gen_2.parquet\", \"num_rows\":40960}, {\"file_name\": \"s3://hugectr-io-test/data/dcn_parquet/train/gen_3.parquet\", \"num_rows\":40960}, \n",
    "                 {\"file_name\": \"s3://hugectr-io-test/data/dcn_parquet/train/gen_4.parquet\", \"num_rows\":40960}, {\"file_name\": \"s3://hugectr-io-test/data/dcn_parquet/train/gen_5.parquet\", \"num_rows\":40960}, \n",
    "                 {\"file_name\": \"s3://hugectr-io-test/data/dcn_parquet/train/gen_6.parquet\", \"num_rows\":40960}, {\"file_name\": \"s3://hugectr-io-test/data/dcn_parquet/train/gen_7.parquet\", \"num_rows\":40960},\n",
    "                 {\"file_name\": \"s3://hugectr-io-test/data/dcn_parquet/train/gen_8.parquet\", \"num_rows\":40960}, {\"file_name\": \"s3://hugectr-io-test/data/dcn_parquet/train/gen_9.parquet\", \"num_rows\":40960}, \n",
    "                 {\"file_name\": \"s3://hugectr-io-test/data/dcn_parquet/train/gen_10.parquet\", \"num_rows\":40960}, {\"file_name\": \"s3://hugectr-io-test/data/dcn_parquet/train/gen_11.parquet\", \"num_rows\":40960}, \n",
    "                 {\"file_name\": \"s3://hugectr-io-test/data/dcn_parquet/train/gen_12.parquet\", \"num_rows\":40960}, {\"file_name\": \"s3://hugectr-io-test/data/dcn_parquet/train/gen_13.parquet\", \"num_rows\":40960}, \n",
    "                 {\"file_name\": \"s3://hugectr-io-test/data/dcn_parquet/train/gen_14.parquet\", \"num_rows\":40960}, {\"file_name\": \"s3://hugectr-io-test/data/dcn_parquet/train/gen_15.parquet\", \"num_rows\":40960}], \n",
    "  \"labels\": [{\"col_name\": \"label0\", \"index\":0} ], \n",
    "  \"conts\": [{\"col_name\": \"C1\", \"index\":1}, {\"col_name\": \"C2\", \"index\":2}, {\"col_name\": \"C3\", \"index\":3}, {\"col_name\": \"C4\", \"index\":4}, {\"col_name\": \"C5\", \"index\":5}, {\"col_name\": \"C6\", \"index\":6}, \n",
    "            {\"col_name\": \"C7\", \"index\":7}, {\"col_name\": \"C8\", \"index\":8}, {\"col_name\": \"C9\", \"index\":9}, {\"col_name\": \"C10\", \"index\":10}, {\"col_name\": \"C11\", \"index\":11}, {\"col_name\": \"C12\", \"index\":12}, \n",
    "            {\"col_name\": \"C13\", \"index\":13} ], \n",
    "  \"cats\": [{\"col_name\": \"C14\", \"index\":14}, {\"col_name\": \"C15\", \"index\":15}, {\"col_name\": \"C16\", \"index\":16}, {\"col_name\": \"C17\", \"index\":17}, {\"col_name\": \"C18\", \"index\":18}, \n",
    "            {\"col_name\": \"C19\", \"index\":19}, {\"col_name\": \"C20\", \"index\":20}, {\"col_name\": \"C21\", \"index\":21}, {\"col_name\": \"C22\", \"index\":22}, {\"col_name\": \"C23\", \"index\":23}, \n",
    "            {\"col_name\": \"C24\", \"index\":24}, {\"col_name\": \"C25\", \"index\":25}, {\"col_name\": \"C26\", \"index\":26}, {\"col_name\": \"C27\", \"index\":27}, {\"col_name\": \"C28\", \"index\":28}, \n",
    "            {\"col_name\": \"C29\", \"index\":29}, {\"col_name\": \"C30\", \"index\":30}, {\"col_name\": \"C31\", \"index\":31}, {\"col_name\": \"C32\", \"index\":32}, {\"col_name\": \"C33\", \"index\":33}, \n",
    "            {\"col_name\": \"C34\", \"index\":34}, {\"col_name\": \"C35\", \"index\":35}, {\"col_name\": \"C36\", \"index\":36}, {\"col_name\": \"C37\", \"index\":37}, {\"col_name\": \"C38\", \"index\":38}, {\"col_name\": \"C39\", \"index\":39} ] }"
   ]
  },
  {
   "cell_type": "code",
   "execution_count": 7,
   "id": "06691beb-01b4-4bd9-b5c5-0cdace72e789",
   "metadata": {},
   "outputs": [
    {
     "name": "stdout",
     "output_type": "stream",
     "text": [
      "Writing /hugectr-io-test/data/dcn_parquet/val/_metadata.json\n"
     ]
    }
   ],
   "source": [
    "%%writefile /hugectr-io-test/data/dcn_parquet/val/_metadata.json\n",
    "{ \"file_stats\": [{\"file_name\": \"s3://hugectr-io-test/data/dcn_parquet/val/gen_0.parquet\", \"num_rows\":40960}, \n",
    "                 {\"file_name\": \"s3://hugectr-io-test/data/dcn_parquet/val/gen_1.parquet\", \"num_rows\":40960},\n",
    "                 {\"file_name\": \"s3://hugectr-io-test/data/dcn_parquet/val/gen_2.parquet\", \"num_rows\":40960}, \n",
    "                 {\"file_name\": \"s3://hugectr-io-test/data/dcn_parquet/val/gen_3.parquet\", \"num_rows\":40960}], \n",
    "  \"labels\": [{\"col_name\": \"label0\", \"index\":0} ], \n",
    "  \"conts\": [{\"col_name\": \"C1\", \"index\":1}, {\"col_name\": \"C2\", \"index\":2}, {\"col_name\": \"C3\", \"index\":3}, {\"col_name\": \"C4\", \"index\":4}, {\"col_name\": \"C5\", \"index\":5}, {\"col_name\": \"C6\", \"index\":6}, \n",
    "            {\"col_name\": \"C7\", \"index\":7}, {\"col_name\": \"C8\", \"index\":8}, {\"col_name\": \"C9\", \"index\":9}, {\"col_name\": \"C10\", \"index\":10}, {\"col_name\": \"C11\", \"index\":11}, {\"col_name\": \"C12\", \"index\":12}, \n",
    "            {\"col_name\": \"C13\", \"index\":13} ], \n",
    "  \"cats\": [{\"col_name\": \"C14\", \"index\":14}, {\"col_name\": \"C15\", \"index\":15}, {\"col_name\": \"C16\", \"index\":16}, {\"col_name\": \"C17\", \"index\":17}, {\"col_name\": \"C18\", \"index\":18}, \n",
    "            {\"col_name\": \"C19\", \"index\":19}, {\"col_name\": \"C20\", \"index\":20}, {\"col_name\": \"C21\", \"index\":21}, {\"col_name\": \"C22\", \"index\":22}, {\"col_name\": \"C23\", \"index\":23}, \n",
    "            {\"col_name\": \"C24\", \"index\":24}, {\"col_name\": \"C25\", \"index\":25}, {\"col_name\": \"C26\", \"index\":26}, {\"col_name\": \"C27\", \"index\":27}, {\"col_name\": \"C28\", \"index\":28}, \n",
    "            {\"col_name\": \"C29\", \"index\":29}, {\"col_name\": \"C30\", \"index\":30}, {\"col_name\": \"C31\", \"index\":31}, {\"col_name\": \"C32\", \"index\":32}, {\"col_name\": \"C33\", \"index\":33}, \n",
    "            {\"col_name\": \"C34\", \"index\":34}, {\"col_name\": \"C35\", \"index\":35}, {\"col_name\": \"C36\", \"index\":36}, {\"col_name\": \"C37\", \"index\":37}, {\"col_name\": \"C38\", \"index\":38}, {\"col_name\": \"C39\", \"index\":39} ] }"
   ]
  },
  {
   "cell_type": "markdown",
   "id": "ff0c300b-802d-451e-9e59-8f53c77423cc",
   "metadata": {},
   "source": [
    "### Training"
   ]
  },
  {
   "cell_type": "markdown",
   "id": "3f6ddbd3-668b-4f2d-92f6-a65271906af2",
   "metadata": {},
   "source": [
    "**Important APIs used in the following script:**\n",
    "1. We use the [DataSourceParams](https://nvidia-merlin.github.io/HugeCTR/main/api/python_interface.html#datasourceparams-class) to define the remote file system to read data from, in this case, S3.\n",
    "2. In [DataReaderParams](https://nvidia-merlin.github.io/HugeCTR/main/api/python_interface.html#datareaderparams), we specify the `DataSourceParams`.\n",
    "3. In [fit()](https://nvidia-merlin.github.io/HugeCTR/main/api/python_interface.html#fit-method) method, we specify S3 path in the `snapshot_prefix` parameters to dump trained models to S3."
   ]
  },
  {
   "cell_type": "code",
   "execution_count": 10,
   "id": "0fbf62db-aa0b-4b69-a043-e19ec994ad03",
   "metadata": {},
   "outputs": [
    {
     "name": "stdout",
     "output_type": "stream",
     "text": [
      "Overwriting train_with_s3.py\n"
     ]
    }
   ],
   "source": [
    "%%writefile train_with_s3.py\n",
    "import hugectr\n",
    "from mpi4py import MPI\n",
    "from hugectr.data import DataSourceParams\n",
    "\n",
    "# Create a file system configuration for data reading\n",
    "data_source_params = DataSourceParams(\n",
    "    source = hugectr.FileSystemType_t.S3, #use AWS S3\n",
    "    server = 'us-east-1', #your AWS region\n",
    "    port = 9000, #with be ignored\n",
    ")\n",
    "\n",
    "solver = hugectr.CreateSolver(\n",
    "    max_eval_batches=1280,\n",
    "    batchsize_eval=1024,\n",
    "    batchsize=1024,\n",
    "    lr=0.001,\n",
    "    vvgpu=[[0]],\n",
    "    i64_input_key=True,\n",
    "    repeat_dataset=True,\n",
    ")\n",
    "reader = hugectr.DataReaderParams(\n",
    "    data_reader_type=hugectr.DataReaderType_t.Parquet,\n",
    "    source=[\"/hugectr-io-test/data/dcn_parquet/file_list.txt\"],\n",
    "    eval_source=\"/hugectr-io-test/data/dcn_parquet/file_list_test.txt\",\n",
    "    slot_size_array=[39884,39043,17289,7420,20263,3,7120,1543,39884,39043,17289,7420,20263,3,7120,1543,63,63,39884,39043,17289,7420,20263,3,7120,1543],\n",
    "    data_source_params=data_source_params, # Using the S3 configurations\n",
    "    check_type=hugectr.Check_t.Non,\n",
    ")\n",
    "optimizer = hugectr.CreateOptimizer(optimizer_type=hugectr.Optimizer_t.SGD)\n",
    "model = hugectr.Model(solver, reader, optimizer)\n",
    "model.add(\n",
    "    hugectr.Input(\n",
    "        label_dim=1,\n",
    "        label_name=\"label\",\n",
    "        dense_dim=13,\n",
    "        dense_name=\"dense\",\n",
    "        data_reader_sparse_param_array=[\n",
    "            hugectr.DataReaderSparseParam(\"data1\", 1, True, 26)\n",
    "        ],\n",
    "    )\n",
    ")\n",
    "model.add(\n",
    "    hugectr.SparseEmbedding(\n",
    "        embedding_type=hugectr.Embedding_t.DistributedSlotSparseEmbeddingHash,\n",
    "        workspace_size_per_gpu_in_mb=150,\n",
    "        embedding_vec_size=16,\n",
    "        combiner=\"sum\",\n",
    "        sparse_embedding_name=\"sparse_embedding1\",\n",
    "        bottom_name=\"data1\",\n",
    "        optimizer=optimizer,\n",
    "    )\n",
    ")\n",
    "model.add(\n",
    "    hugectr.DenseLayer(\n",
    "        layer_type=hugectr.Layer_t.Reshape,\n",
    "        bottom_names=[\"sparse_embedding1\"],\n",
    "        top_names=[\"reshape1\"],\n",
    "        leading_dim=416,\n",
    "    )\n",
    ")\n",
    "model.add(\n",
    "    hugectr.DenseLayer(\n",
    "        layer_type=hugectr.Layer_t.Concat, bottom_names=[\"reshape1\", \"dense\"], top_names=[\"concat1\"]\n",
    "    )\n",
    ")\n",
    "model.add(\n",
    "    hugectr.DenseLayer(\n",
    "        layer_type=hugectr.Layer_t.Slice,\n",
    "        bottom_names=[\"concat1\"],\n",
    "        top_names=[\"slice11\", \"slice12\"],\n",
    "        ranges=[(0, 429), (0, 429)],\n",
    "    )\n",
    ")\n",
    "model.add(\n",
    "    hugectr.DenseLayer(\n",
    "        layer_type=hugectr.Layer_t.MultiCross,\n",
    "        bottom_names=[\"slice11\"],\n",
    "        top_names=[\"multicross1\"],\n",
    "        num_layers=6,\n",
    "    )\n",
    ")\n",
    "model.add(\n",
    "    hugectr.DenseLayer(\n",
    "        layer_type=hugectr.Layer_t.InnerProduct,\n",
    "        bottom_names=[\"slice12\"],\n",
    "        top_names=[\"fc1\"],\n",
    "        num_output=1024,\n",
    "    )\n",
    ")\n",
    "model.add(\n",
    "    hugectr.DenseLayer(layer_type=hugectr.Layer_t.ReLU, bottom_names=[\"fc1\"], top_names=[\"relu1\"])\n",
    ")\n",
    "model.add(\n",
    "    hugectr.DenseLayer(\n",
    "        layer_type=hugectr.Layer_t.Dropout,\n",
    "        bottom_names=[\"relu1\"],\n",
    "        top_names=[\"dropout1\"],\n",
    "        dropout_rate=0.5,\n",
    "    )\n",
    ")\n",
    "model.add(\n",
    "    hugectr.DenseLayer(\n",
    "        layer_type=hugectr.Layer_t.Concat,\n",
    "        bottom_names=[\"dropout1\", \"multicross1\"],\n",
    "        top_names=[\"concat2\"],\n",
    "    )\n",
    ")\n",
    "model.add(\n",
    "    hugectr.DenseLayer(\n",
    "        layer_type=hugectr.Layer_t.InnerProduct,\n",
    "        bottom_names=[\"concat2\"],\n",
    "        top_names=[\"fc2\"],\n",
    "        num_output=1,\n",
    "    )\n",
    ")\n",
    "model.add(\n",
    "    hugectr.DenseLayer(\n",
    "        layer_type=hugectr.Layer_t.BinaryCrossEntropyLoss,\n",
    "        bottom_names=[\"fc2\", \"label\"],\n",
    "        top_names=[\"loss\"],\n",
    "    )\n",
    ")\n",
    "model.compile()\n",
    "model.summary()\n",
    "\n",
    "model.fit(max_iter = 1100, display = 100, eval_interval = 500, snapshot = 1000, snapshot_prefix = \"https://s3.us-east-1.amazonaws.com/hugectr-io-test/pipeline_test/dcn_model/\")\n",
    "model.graph_to_json(graph_config_file = \"dcn.json\")"
   ]
  },
  {
   "cell_type": "code",
   "execution_count": 11,
   "id": "29838415-6be5-46f8-9ee7-435b0910cee0",
   "metadata": {},
   "outputs": [
    {
     "name": "stdout",
     "output_type": "stream",
     "text": [
      "HugeCTR Version: 4.1\n",
      "====================================================Model Init=====================================================\n",
      "[HCTR][06:54:55.819][WARNING][RK0][main]: The model name is not specified when creating the solver.\n",
      "[HCTR][06:54:55.819][INFO][RK0][main]: Global seed is 569406237\n",
      "[HCTR][06:54:55.822][INFO][RK0][main]: Device to NUMA mapping:\n",
      "  GPU 0 ->  node 0\n",
      "[HCTR][06:54:57.710][WARNING][RK0][main]: Peer-to-peer access cannot be fully enabled.\n",
      "[HCTR][06:54:57.710][INFO][RK0][main]: Start all2all warmup\n",
      "[HCTR][06:54:57.710][INFO][RK0][main]: End all2all warmup\n",
      "[HCTR][06:54:57.711][INFO][RK0][main]: Using All-reduce algorithm: NCCL\n",
      "[HCTR][06:54:57.712][INFO][RK0][main]: Device 0: Tesla V100-SXM2-32GB\n",
      "[HCTR][06:54:57.713][INFO][RK0][main]: num of DataReader workers for train: 1\n",
      "[HCTR][06:54:57.713][INFO][RK0][main]: num of DataReader workers for eval: 1\n",
      "[HCTR][06:54:57.714][INFO][RK0][main]: Using S3 file system backend.\n",
      "[HCTR][06:54:59.762][INFO][RK0][main]: Using S3 file system backend.\n",
      "[HCTR][06:55:01.777][INFO][RK0][main]: Vocabulary size: 397821\n",
      "[HCTR][06:55:01.777][INFO][RK0][main]: max_vocabulary_size_per_gpu_=2457600\n",
      "[HCTR][06:55:01.780][INFO][RK0][main]: Graph analysis to resolve tensor dependency\n",
      "===================================================Model Compile===================================================\n",
      "[HCTR][06:55:03.407][INFO][RK0][main]: gpu0 start to init embedding\n",
      "[HCTR][06:55:03.408][INFO][RK0][main]: gpu0 init embedding done\n",
      "[HCTR][06:55:03.409][INFO][RK0][main]: Starting AUC NCCL warm-up\n",
      "[HCTR][06:55:03.411][INFO][RK0][main]: Warm-up done\n",
      "===================================================Model Summary===================================================\n",
      "[HCTR][06:55:03.412][INFO][RK0][main]: Model structure on each GPU\n",
      "Label                                   Dense                         Sparse                        \n",
      "label                                   dense                          data1                         \n",
      "(1024,1)                                (1024,13)                               \n",
      "——————————————————————————————————————————————————————————————————————————————————————————————————————————————————\n",
      "Layer Type                              Input Name                    Output Name                   Output Shape                  \n",
      "——————————————————————————————————————————————————————————————————————————————————————————————————————————————————\n",
      "DistributedSlotSparseEmbeddingHash      data1                         sparse_embedding1             (1024,26,16)                  \n",
      "------------------------------------------------------------------------------------------------------------------\n",
      "Reshape                                 sparse_embedding1             reshape1                      (1024,416)                    \n",
      "------------------------------------------------------------------------------------------------------------------\n",
      "Concat                                  reshape1                      concat1                       (1024,429)                    \n",
      "                                        dense                                                                                     \n",
      "------------------------------------------------------------------------------------------------------------------\n",
      "Slice                                   concat1                       slice11                       (1024,429)                    \n",
      "                                                                      slice12                       (1024,429)                    \n",
      "------------------------------------------------------------------------------------------------------------------\n",
      "MultiCross                              slice11                       multicross1                   (1024,429)                    \n",
      "------------------------------------------------------------------------------------------------------------------\n",
      "InnerProduct                            slice12                       fc1                           (1024,1024)                   \n",
      "------------------------------------------------------------------------------------------------------------------\n",
      "ReLU                                    fc1                           relu1                         (1024,1024)                   \n",
      "------------------------------------------------------------------------------------------------------------------\n",
      "Dropout                                 relu1                         dropout1                      (1024,1024)                   \n",
      "------------------------------------------------------------------------------------------------------------------\n",
      "Concat                                  dropout1                      concat2                       (1024,1453)                   \n",
      "                                        multicross1                                                                               \n",
      "------------------------------------------------------------------------------------------------------------------\n",
      "InnerProduct                            concat2                       fc2                           (1024,1)                      \n",
      "------------------------------------------------------------------------------------------------------------------\n",
      "BinaryCrossEntropyLoss                  fc2                           loss                                                        \n",
      "                                        label                                                                                     \n",
      "------------------------------------------------------------------------------------------------------------------\n",
      "=====================================================Model Fit=====================================================\n",
      "[HCTR][06:55:03.412][INFO][RK0][main]: Use non-epoch mode with number of iterations: 1100\n",
      "[HCTR][06:55:03.412][INFO][RK0][main]: Training batchsize: 1024, evaluation batchsize: 1024\n",
      "[HCTR][06:55:03.412][INFO][RK0][main]: Evaluation interval: 500, snapshot interval: 1000\n",
      "[HCTR][06:55:03.412][INFO][RK0][main]: Dense network trainable: True\n",
      "[HCTR][06:55:03.412][INFO][RK0][main]: Sparse embedding sparse_embedding1 trainable: True\n",
      "[HCTR][06:55:03.412][INFO][RK0][main]: Use mixed precision: False, scaler: 1.000000, use cuda graph: True\n",
      "[HCTR][06:55:03.412][INFO][RK0][main]: lr: 0.001000, warmup_steps: 1, end_lr: 0.000000\n",
      "[HCTR][06:55:03.412][INFO][RK0][main]: decay_start: 0, decay_steps: 1, decay_power: 2.000000\n",
      "[HCTR][06:55:03.412][INFO][RK0][main]: Training source file: /hugectr-io-test/data/dcn_parquet/file_list.txt\n",
      "[HCTR][06:55:03.412][INFO][RK0][main]: Evaluation source file: /hugectr-io-test/data/dcn_parquet/file_list_test.txt\n",
      "[HCTR][06:55:04.668][INFO][RK0][main]: Iter: 100 Time(100 iters): 1.25574s Loss: 0.712926 lr:0.001\n",
      "[HCTR][06:55:06.839][INFO][RK0][main]: Iter: 200 Time(100 iters): 2.16987s Loss: 0.701584 lr:0.001\n",
      "[HCTR][06:55:08.066][INFO][RK0][main]: Iter: 300 Time(100 iters): 1.22653s Loss: 0.696012 lr:0.001\n",
      "[HCTR][06:55:10.229][INFO][RK0][main]: Iter: 400 Time(100 iters): 2.16121s Loss: 0.698167 lr:0.001\n",
      "[HCTR][06:55:11.653][INFO][RK0][main]: Iter: 500 Time(100 iters): 1.42367s Loss: 0.695641 lr:0.001\n",
      "[HCTR][06:55:29.727][INFO][RK0][main]: Evaluation, AUC: 0.500979\n",
      "[HCTR][06:55:29.727][INFO][RK0][main]: Eval Time for 1280 iters: 18.0735s\n",
      "[HCTR][06:55:32.311][INFO][RK0][main]: Iter: 600 Time(100 iters): 20.6575s Loss: 0.696028 lr:0.001\n",
      "[HCTR][06:55:33.349][INFO][RK0][main]: Iter: 700 Time(100 iters): 1.03696s Loss: 0.693602 lr:0.001\n",
      "[HCTR][06:55:35.089][INFO][RK0][main]: Iter: 800 Time(100 iters): 1.73903s Loss: 0.693618 lr:0.001\n",
      "[HCTR][06:55:36.191][INFO][RK0][main]: Iter: 900 Time(100 iters): 1.10101s Loss: 0.696232 lr:0.001\n",
      "[HCTR][06:55:37.789][INFO][RK0][main]: Iter: 1000 Time(100 iters): 1.59704s Loss: 0.693168 lr:0.001\n",
      "[HCTR][06:55:53.378][INFO][RK0][main]: Evaluation, AUC: 0.50103\n",
      "[HCTR][06:55:53.378][INFO][RK0][main]: Eval Time for 1280 iters: 15.5882s\n",
      "[HCTR][06:55:53.378][INFO][RK0][main]: Using S3 file system backend.\n",
      "[HCTR][06:55:55.410][INFO][RK0][main]: Rank0: Write hash table to file\n",
      "[HCTR][06:55:56.473][DEBUG][RK0][main]: Successfully write to AWS S3 location:  https://s3.us-east-1.amazonaws.com/hugectr-io-test/pipeline_test/dcn_model/0_sparse_1000.model/key\n",
      "[HCTR][06:55:57.348][DEBUG][RK0][main]: Successfully write to AWS S3 location:  https://s3.us-east-1.amazonaws.com/hugectr-io-test/pipeline_test/dcn_model/0_sparse_1000.model/emb_vector\n",
      "[HCTR][06:55:57.360][INFO][RK0][main]: Dumping sparse weights to files, successful\n",
      "[HCTR][06:55:57.360][INFO][RK0][main]: Dumping sparse optimzer states to files, successful\n",
      "[HCTR][06:55:57.361][INFO][RK0][main]: Using S3 file system backend.\n",
      "[HCTR][06:56:00.462][DEBUG][RK0][main]: Successfully write to AWS S3 location:  https://s3.us-east-1.amazonaws.com/hugectr-io-test/pipeline_test/dcn_model/_dense_1000.model\n",
      "[HCTR][06:56:00.467][INFO][RK0][main]: Dumping dense weights to file, successful\n",
      "[HCTR][06:56:00.467][INFO][RK0][main]: Using S3 file system backend.\n",
      "[HCTR][06:56:02.839][DEBUG][RK0][main]: Successfully write to AWS S3 location:  https://s3.us-east-1.amazonaws.com/hugectr-io-test/pipeline_test/dcn_model/_opt_dense_1000.model\n",
      "[HCTR][06:56:02.843][INFO][RK0][main]: Dumping dense optimizer states to file, successful\n",
      "[HCTR][06:56:06.987][INFO][RK0][main]: Finish 1100 iterations with batchsize: 1024 in 63.58s.\n",
      "[HCTR][06:56:06.988][INFO][RK0][main]: Save the model graph to dcn.json successfully\n"
     ]
    }
   ],
   "source": [
    "!python train_with_s3.py"
   ]
  },
  {
   "cell_type": "markdown",
   "id": "a5fb6517-fa03-489f-8166-16c3901df233",
   "metadata": {},
   "source": [
    "### Inference"
   ]
  },
  {
   "cell_type": "markdown",
   "id": "0a80f28f-0107-4fe1-9080-64ee28451737",
   "metadata": {},
   "source": [
    "### Data preparation**\n",
    "Please note that we are Not supporting reading model graphs and dense models from S3 yet. Only Sparse models can be read from remote.**"
   ]
  },
  {
   "cell_type": "code",
   "execution_count": 10,
   "id": "730d976e-e5bb-4716-9633-b3cd28990ca8",
   "metadata": {},
   "outputs": [
    {
     "name": "stdout",
     "output_type": "stream",
     "text": [
      "Overwriting inference_with_s3.py\n"
     ]
    }
   ],
   "source": [
    "%%writefile inference_with_s3.py\n",
    "import hugectr\n",
    "from hugectr.inference import InferenceModel, InferenceParams\n",
    "from hugectr.data import DataSourceParams\n",
    "import numpy as np\n",
    "from mpi4py import MPI\n",
    "\n",
    "\n",
    "# Create a file system configuration for data reading\n",
    "data_source_params = DataSourceParams(\n",
    "    source = hugectr.FileSystemType_t.S3, # use AWS S3\n",
    "    server = 'us-east-1', # your AWS region\n",
    "    port = 9000, # with be ignored\n",
    ")\n",
    "\n",
    "model_config = \"dcn.json\" # should be in local\n",
    "inference_params = InferenceParams(\n",
    "    model_name = \"dcn\",\n",
    "    max_batchsize = 1024,\n",
    "    hit_rate_threshold = 1.0,\n",
    "    dense_model_file = \"./_dense_1000.model\", # should be in local\n",
    "    sparse_model_files = [\"https://s3.us-east-1.amazonaws.com/hugectr-io-test/pipeline_test/dcn_model/0_sparse_1000.model\"], # S3 URL\n",
    "    deployed_devices = [0],\n",
    "    use_gpu_embedding_cache = True,\n",
    "    cache_size_percentage = 1.0,\n",
    "    i64_input_key = True\n",
    ")\n",
    "inference_model = InferenceModel(model_config, inference_params)\n",
    "pred = inference_model.predict(\n",
    "    10,\n",
    "    \"/hugectr-io-test/data/dcn_parquet/file_list_test.txt\",\n",
    "    hugectr.DataReaderType_t.Parquet,\n",
    "    hugectr.Check_t.Non,\n",
    "    [39884,39043,17289,7420,20263,3,7120,1543,39884,39043,17289,7420,20263,3,7120,1543,63,63,39884,39043,17289,7420,20263,3,7120,1543],\n",
    "    data_source_params\n",
    ")\n",
    "print(pred.shape)\n",
    "print(pred)"
   ]
  },
  {
   "cell_type": "code",
   "execution_count": 11,
   "id": "15846f10-55d1-4398-982b-af59fb76d3af",
   "metadata": {},
   "outputs": [
    {
     "name": "stdout",
     "output_type": "stream",
     "text": [
      "[HCTR][04:20:52.693][INFO][RK0][main]: Global seed is 3493872112\n",
      "[HCTR][04:20:52.695][INFO][RK0][main]: Device to NUMA mapping:\n",
      "  GPU 0 ->  node 0\n",
      "[HCTR][04:20:54.545][WARNING][RK0][main]: Peer-to-peer access cannot be fully enabled.\n",
      "[HCTR][04:20:54.545][INFO][RK0][main]: Start all2all warmup\n",
      "[HCTR][04:20:54.545][INFO][RK0][main]: End all2all warmup\n",
      "[HCTR][04:20:54.546][INFO][RK0][main]: default_emb_vec_value is not specified using default: 0\n",
      "====================================================HPS Create====================================================\n",
      "[HCTR][04:20:54.546][INFO][RK0][main]: Creating HashMap CPU database backend...\n",
      "[HCTR][04:20:54.546][DEBUG][RK0][main]: Created blank database backend in local memory!\n",
      "[HCTR][04:20:54.546][INFO][RK0][main]: Volatile DB: initial cache rate = 1\n",
      "[HCTR][04:20:54.546][INFO][RK0][main]: Volatile DB: cache missed embeddings = 0\n",
      "[HCTR][04:20:54.546][DEBUG][RK0][main]: Created raw model loader in local memory!\n",
      "[HCTR][04:20:54.546][INFO][RK0][main]: Using S3 file system backend.\n",
      "[HCTR][04:20:59.070][INFO][RK0][main]: Table: hps_et.dcn.sparse_embedding1; cached 252900 / 252900 embeddings in volatile database (HashMapBackend); load: 252900 / 18446744073709551615 (0.00%).\n",
      "[HCTR][04:20:59.070][DEBUG][RK0][main]: Real-time subscribers created!\n",
      "[HCTR][04:20:59.070][INFO][RK0][main]: Creating embedding cache in device 0.\n",
      "[HCTR][04:20:59.076][INFO][RK0][main]: Model name: dcn\n",
      "[HCTR][04:20:59.076][INFO][RK0][main]: Number of embedding tables: 1\n",
      "[HCTR][04:20:59.076][INFO][RK0][main]: Use GPU embedding cache: True, cache size percentage: 1.000000\n",
      "[HCTR][04:20:59.076][INFO][RK0][main]: Use I64 input key: True\n",
      "[HCTR][04:20:59.076][INFO][RK0][main]: Configured cache hit rate threshold: 1.000000\n",
      "[HCTR][04:20:59.076][INFO][RK0][main]: The size of thread pool: 80\n",
      "[HCTR][04:20:59.076][INFO][RK0][main]: The size of worker memory pool: 2\n",
      "[HCTR][04:20:59.076][INFO][RK0][main]: The size of refresh memory pool: 1\n",
      "[HCTR][04:20:59.076][INFO][RK0][main]: The refresh percentage : 0.000000\n",
      "[HCTR][04:20:59.087][INFO][RK0][main]: Model name: dcn\n",
      "[HCTR][04:20:59.087][INFO][RK0][main]: Use mixed precision: False\n",
      "[HCTR][04:20:59.087][INFO][RK0][main]: Use cuda graph: True\n",
      "[HCTR][04:20:59.087][INFO][RK0][main]: Max batchsize: 1024\n",
      "[HCTR][04:20:59.087][INFO][RK0][main]: Use I64 input key: True\n",
      "[HCTR][04:20:59.087][INFO][RK0][main]: start create embedding for inference\n",
      "[HCTR][04:20:59.087][INFO][RK0][main]: sparse_input name data1\n",
      "[HCTR][04:20:59.087][INFO][RK0][main]: create embedding for inference success\n",
      "[HCTR][04:20:59.088][INFO][RK0][main]: Inference stage skip BinaryCrossEntropyLoss layer, replaced by Sigmoid layer\n",
      "[HCTR][04:20:59.941][INFO][RK0][main]: Create inference data reader on 1 GPU(s)\n",
      "[HCTR][04:20:59.941][INFO][RK0][main]: num of DataReader workers: 1\n",
      "[HCTR][04:20:59.941][INFO][RK0][main]: Using S3 file system backend.\n",
      "[HCTR][04:21:01.949][INFO][RK0][main]: Vocabulary size: 397821\n",
      " \u001b[38;2;89;255;89m ████████████████████████████████████████▏ \u001b[1m\u001b[31m100.0% \u001b[34m[  10/  10 | 8.9 Hz | 1s<0s]  \u001b[0m\u001b[32m\u001b[0m0m\n",
      "[HCTR][04:21:03.076][INFO][RK0][main]: Inference time for 10 batches: 1.12329\n",
      "(10240, 1)\n",
      "[[0.4490533 ]\n",
      " [0.48545888]\n",
      " [0.4543276 ]\n",
      " ...\n",
      " [0.44132772]\n",
      " [0.45555124]\n",
      " [0.47390968]]\n"
     ]
    }
   ],
   "source": [
    "!python inference_with_s3.py"
   ]
  },
  {
   "cell_type": "markdown",
   "id": "f4bb2959-219f-4a2e-b354-bae387fd5a0d",
   "metadata": {},
   "source": [
    "## Training a DCN model with Google Cloud Storage"
   ]
  },
  {
   "cell_type": "markdown",
   "id": "91273c8a-510b-4dd5-8f6d-7d88888faef8",
   "metadata": {},
   "source": [
    "**Before you start:**\n",
    "Please note that GCS SDK are NOT preinstalled in the NGC docker. To use GCS related functionalites, please do the following steps to customize the building of HugeCTR:\n",
    "1. git clone https://github.com/NVIDIA/HugeCTR.git\n",
    "2. cd HugeCTR\n",
    "3. git submodule update --init --recursive\n",
    "4. mkdir -p build && cd build\n",
    "5. cmake -DCMAKE_BUILD_TYPE=Release -DSM=70 -DENABLE_GCS=ON .. #ENABLE_GCS option will install GCS SDKs for you.\n",
    "6. make -j && make install"
   ]
  },
  {
   "cell_type": "markdown",
   "id": "67e5b4b8-c98e-4aa8-857f-4bed3e9aab4a",
   "metadata": {},
   "source": [
    "### Data preparation"
   ]
  },
  {
   "cell_type": "markdown",
   "id": "85b14051-f904-4d8b-9248-da0d1f9d5843",
   "metadata": {},
   "source": [
    "**Create `file_list.txt and file_list_test.txt`:**"
   ]
  },
  {
   "cell_type": "code",
   "execution_count": 19,
   "id": "000d1d50-22d3-4ac0-827c-2d396af75f7d",
   "metadata": {},
   "outputs": [],
   "source": [
    "!mkdir -p /hugectr-io-test/data/dcn_parquet/train\n",
    "!mkdir -p /hugectr-io-test/data/dcn_parquet/val"
   ]
  },
  {
   "cell_type": "code",
   "execution_count": 20,
   "id": "e4d7cba3-fa8c-4766-8824-290d44b44e3a",
   "metadata": {},
   "outputs": [
    {
     "name": "stdout",
     "output_type": "stream",
     "text": [
      "Overwriting /hugectr-io-test/data/dcn_parquet/file_list.txt\n"
     ]
    }
   ],
   "source": [
    "%%writefile /hugectr-io-test/data/dcn_parquet/file_list.txt\n",
    "16\n",
    "gs://hugectr-io-test/data/dcn_parquet/train/gen_0.parquet\n",
    "gs://hugectr-io-test/data/dcn_parquet/train/gen_1.parquet\n",
    "gs://hugectr-io-test/data/dcn_parquet/train/gen_2.parquet\n",
    "gs://hugectr-io-test/data/dcn_parquet/train/gen_3.parquet\n",
    "gs://hugectr-io-test/data/dcn_parquet/train/gen_4.parquet\n",
    "gs://hugectr-io-test/data/dcn_parquet/train/gen_5.parquet\n",
    "gs://hugectr-io-test/data/dcn_parquet/train/gen_6.parquet\n",
    "gs://hugectr-io-test/data/dcn_parquet/train/gen_7.parquet\n",
    "gs://hugectr-io-test/data/dcn_parquet/train/gen_8.parquet\n",
    "gs://hugectr-io-test/data/dcn_parquet/train/gen_9.parquet\n",
    "gs://hugectr-io-test/data/dcn_parquet/train/gen_10.parquet\n",
    "gs://hugectr-io-test/data/dcn_parquet/train/gen_11.parquet\n",
    "gs://hugectr-io-test/data/dcn_parquet/train/gen_12.parquet\n",
    "gs://hugectr-io-test/data/dcn_parquet/train/gen_13.parquet\n",
    "gs://hugectr-io-test/data/dcn_parquet/train/gen_14.parquet\n",
    "gs://hugectr-io-test/data/dcn_parquet/train/gen_15.parquet"
   ]
  },
  {
   "cell_type": "code",
   "execution_count": 21,
   "id": "b0be2965-45c0-4d6b-ad01-543bdc2ab111",
   "metadata": {},
   "outputs": [
    {
     "name": "stdout",
     "output_type": "stream",
     "text": [
      "Overwriting /hugectr-io-test/data/dcn_parquet/file_list_test.txt\n"
     ]
    }
   ],
   "source": [
    "%%writefile /hugectr-io-test/data/dcn_parquet/file_list_test.txt\n",
    "4\n",
    "gs://hugectr-io-test/data/dcn_parquet/val/gen_0.parquet\n",
    "gs://hugectr-io-test/data/dcn_parquet/val/gen_1.parquet\n",
    "gs://hugectr-io-test/data/dcn_parquet/val/gen_2.parquet\n",
    "gs://hugectr-io-test/data/dcn_parquet/val/gen_3.parquet"
   ]
  },
  {
   "cell_type": "code",
   "execution_count": 22,
   "id": "30ead2b8-658a-4ab2-97fa-47cca12843f0",
   "metadata": {},
   "outputs": [
    {
     "name": "stdout",
     "output_type": "stream",
     "text": [
      "Overwriting /hugectr-io-test/data/dcn_parquet/train/_metadata.json\n"
     ]
    }
   ],
   "source": [
    "%%writefile /hugectr-io-test/data/dcn_parquet/train/_metadata.json\n",
    "{ \"file_stats\": [{\"file_name\": \"gs://hugectr-io-test/data/dcn_parquet/train/gen_0.parquet\", \"num_rows\":40960}, {\"file_name\": \"gs://hugectr-io-test/data/dcn_parquet/train/gen_1.parquet\", \"num_rows\":40960}, \n",
    "                 {\"file_name\": \"gs://hugectr-io-test/data/dcn_parquet/train/gen_2.parquet\", \"num_rows\":40960}, {\"file_name\": \"gs://hugectr-io-test/data/dcn_parquet/train/gen_3.parquet\", \"num_rows\":40960}, \n",
    "                 {\"file_name\": \"gs://hugectr-io-test/data/dcn_parquet/train/gen_4.parquet\", \"num_rows\":40960}, {\"file_name\": \"gs://hugectr-io-test/data/dcn_parquet/train/gen_5.parquet\", \"num_rows\":40960}, \n",
    "                 {\"file_name\": \"gs://hugectr-io-test/data/dcn_parquet/train/gen_6.parquet\", \"num_rows\":40960}, {\"file_name\": \"gs://hugectr-io-test/data/dcn_parquet/train/gen_7.parquet\", \"num_rows\":40960},\n",
    "                 {\"file_name\": \"gs://hugectr-io-test/data/dcn_parquet/train/gen_8.parquet\", \"num_rows\":40960}, {\"file_name\": \"gs://hugectr-io-test/data/dcn_parquet/train/gen_9.parquet\", \"num_rows\":40960}, \n",
    "                 {\"file_name\": \"gs://hugectr-io-test/data/dcn_parquet/train/gen_10.parquet\", \"num_rows\":40960}, {\"file_name\": \"gs://hugectr-io-test/data/dcn_parquet/train/gen_11.parquet\", \"num_rows\":40960}, \n",
    "                 {\"file_name\": \"gs://hugectr-io-test/data/dcn_parquet/train/gen_12.parquet\", \"num_rows\":40960}, {\"file_name\": \"gs://hugectr-io-test/data/dcn_parquet/train/gen_13.parquet\", \"num_rows\":40960}, \n",
    "                 {\"file_name\": \"gs://hugectr-io-test/data/dcn_parquet/train/gen_14.parquet\", \"num_rows\":40960}, {\"file_name\": \"gs://hugectr-io-test/data/dcn_parquet/train/gen_15.parquet\", \"num_rows\":40960}], \n",
    "  \"labels\": [{\"col_name\": \"label0\", \"index\":0} ], \n",
    "  \"conts\": [{\"col_name\": \"C1\", \"index\":1}, {\"col_name\": \"C2\", \"index\":2}, {\"col_name\": \"C3\", \"index\":3}, {\"col_name\": \"C4\", \"index\":4}, {\"col_name\": \"C5\", \"index\":5}, {\"col_name\": \"C6\", \"index\":6}, \n",
    "            {\"col_name\": \"C7\", \"index\":7}, {\"col_name\": \"C8\", \"index\":8}, {\"col_name\": \"C9\", \"index\":9}, {\"col_name\": \"C10\", \"index\":10}, {\"col_name\": \"C11\", \"index\":11}, {\"col_name\": \"C12\", \"index\":12}, \n",
    "            {\"col_name\": \"C13\", \"index\":13} ], \n",
    "  \"cats\": [{\"col_name\": \"C14\", \"index\":14}, {\"col_name\": \"C15\", \"index\":15}, {\"col_name\": \"C16\", \"index\":16}, {\"col_name\": \"C17\", \"index\":17}, {\"col_name\": \"C18\", \"index\":18}, \n",
    "            {\"col_name\": \"C19\", \"index\":19}, {\"col_name\": \"C20\", \"index\":20}, {\"col_name\": \"C21\", \"index\":21}, {\"col_name\": \"C22\", \"index\":22}, {\"col_name\": \"C23\", \"index\":23}, \n",
    "            {\"col_name\": \"C24\", \"index\":24}, {\"col_name\": \"C25\", \"index\":25}, {\"col_name\": \"C26\", \"index\":26}, {\"col_name\": \"C27\", \"index\":27}, {\"col_name\": \"C28\", \"index\":28}, \n",
    "            {\"col_name\": \"C29\", \"index\":29}, {\"col_name\": \"C30\", \"index\":30}, {\"col_name\": \"C31\", \"index\":31}, {\"col_name\": \"C32\", \"index\":32}, {\"col_name\": \"C33\", \"index\":33}, \n",
    "            {\"col_name\": \"C34\", \"index\":34}, {\"col_name\": \"C35\", \"index\":35}, {\"col_name\": \"C36\", \"index\":36}, {\"col_name\": \"C37\", \"index\":37}, {\"col_name\": \"C38\", \"index\":38}, {\"col_name\": \"C39\", \"index\":39} ] }"
   ]
  },
  {
   "cell_type": "code",
   "execution_count": 23,
   "id": "175feb1d-8773-41c4-8c52-ad3bae1086cb",
   "metadata": {},
   "outputs": [
    {
     "name": "stdout",
     "output_type": "stream",
     "text": [
      "Overwriting /hugectr-io-test/data/dcn_parquet/val/_metadata.json\n"
     ]
    }
   ],
   "source": [
    "%%writefile /hugectr-io-test/data/dcn_parquet/val/_metadata.json\n",
    "{ \"file_stats\": [{\"file_name\": \"gs://hugectr-io-test/data/dcn_parquet/val/gen_0.parquet\", \"num_rows\":40960}, \n",
    "                 {\"file_name\": \"gs://hugectr-io-test/data/dcn_parquet/val/gen_1.parquet\", \"num_rows\":40960},\n",
    "                 {\"file_name\": \"gs://hugectr-io-test/data/dcn_parquet/val/gen_2.parquet\", \"num_rows\":40960}, \n",
    "                 {\"file_name\": \"gs://hugectr-io-test/data/dcn_parquet/val/gen_3.parquet\", \"num_rows\":40960}], \n",
    "  \"labels\": [{\"col_name\": \"label0\", \"index\":0} ], \n",
    "  \"conts\": [{\"col_name\": \"C1\", \"index\":1}, {\"col_name\": \"C2\", \"index\":2}, {\"col_name\": \"C3\", \"index\":3}, {\"col_name\": \"C4\", \"index\":4}, {\"col_name\": \"C5\", \"index\":5}, {\"col_name\": \"C6\", \"index\":6}, \n",
    "            {\"col_name\": \"C7\", \"index\":7}, {\"col_name\": \"C8\", \"index\":8}, {\"col_name\": \"C9\", \"index\":9}, {\"col_name\": \"C10\", \"index\":10}, {\"col_name\": \"C11\", \"index\":11}, {\"col_name\": \"C12\", \"index\":12}, \n",
    "            {\"col_name\": \"C13\", \"index\":13} ], \n",
    "  \"cats\": [{\"col_name\": \"C14\", \"index\":14}, {\"col_name\": \"C15\", \"index\":15}, {\"col_name\": \"C16\", \"index\":16}, {\"col_name\": \"C17\", \"index\":17}, {\"col_name\": \"C18\", \"index\":18}, \n",
    "            {\"col_name\": \"C19\", \"index\":19}, {\"col_name\": \"C20\", \"index\":20}, {\"col_name\": \"C21\", \"index\":21}, {\"col_name\": \"C22\", \"index\":22}, {\"col_name\": \"C23\", \"index\":23}, \n",
    "            {\"col_name\": \"C24\", \"index\":24}, {\"col_name\": \"C25\", \"index\":25}, {\"col_name\": \"C26\", \"index\":26}, {\"col_name\": \"C27\", \"index\":27}, {\"col_name\": \"C28\", \"index\":28}, \n",
    "            {\"col_name\": \"C29\", \"index\":29}, {\"col_name\": \"C30\", \"index\":30}, {\"col_name\": \"C31\", \"index\":31}, {\"col_name\": \"C32\", \"index\":32}, {\"col_name\": \"C33\", \"index\":33}, \n",
    "            {\"col_name\": \"C34\", \"index\":34}, {\"col_name\": \"C35\", \"index\":35}, {\"col_name\": \"C36\", \"index\":36}, {\"col_name\": \"C37\", \"index\":37}, {\"col_name\": \"C38\", \"index\":38}, {\"col_name\": \"C39\", \"index\":39} ] }"
   ]
  },
  {
   "cell_type": "markdown",
   "id": "eb17b86c-101f-461c-9bc8-56f0fa7e02d7",
   "metadata": {},
   "source": [
    "### Training"
   ]
  },
  {
   "cell_type": "markdown",
   "id": "f0c674b6-3ccd-4d8b-81f3-c74026fc46a4",
   "metadata": {},
   "source": [
    "**Important APIs used in the following script:**\n",
    "1. We use the [DataSourceParams](https://nvidia-merlin.github.io/HugeCTR/main/api/python_interface.html#datasourceparams-class) to define the remote file system to read data from, in this case, GCS.\n",
    "2. In [DataReaderParams](https://nvidia-merlin.github.io/HugeCTR/main/api/python_interface.html#datareaderparams), we specify the `DataSourceParams`.\n",
    "3. In [fit()](https://nvidia-merlin.github.io/HugeCTR/main/api/python_interface.html#fit-method) method, we specify GCS path in the `snapshot_prefix` parameters to dump trained models to GCS."
   ]
  },
  {
   "cell_type": "code",
   "execution_count": 27,
   "id": "05525093-0120-4dd1-926b-8248d6169f02",
   "metadata": {},
   "outputs": [
    {
     "name": "stdout",
     "output_type": "stream",
     "text": [
      "env: GOOGLE_APPLICATION_CREDENTIALS=/path/to/your/gcs_key.json\n"
     ]
    }
   ],
   "source": [
    "#You need to set the GCP credentials envrionmental variable to access the GCS.\n",
    "\n",
    "%env GOOGLE_APPLICATION_CREDENTIALS=/path/to/your/gcs_key.json"
   ]
  },
  {
   "cell_type": "code",
   "execution_count": 13,
   "id": "4fe99bf1-ac3b-4422-ad4f-4a8e1a631023",
   "metadata": {},
   "outputs": [
    {
     "name": "stdout",
     "output_type": "stream",
     "text": [
      "Overwriting train_with_gcs.py\n"
     ]
    }
   ],
   "source": [
    "%%writefile train_with_gcs.py\n",
    "import hugectr\n",
    "from mpi4py import MPI\n",
    "from hugectr.data import DataSourceParams\n",
    "\n",
    "# Create a file system configuration for data reading\n",
    "data_source_params = DataSourceParams(\n",
    "    source = hugectr.FileSystemType_t.GCS, #use Google Cloud Storage\n",
    "    server = 'storage.googleapis.com', #your endpoint override, usually storage.googleapis.com or storage.google.cloud.com\n",
    "    port = 9000, #with be ignored\n",
    ")\n",
    "\n",
    "solver = hugectr.CreateSolver(\n",
    "    max_eval_batches=1280,\n",
    "    batchsize_eval=1024,\n",
    "    batchsize=1024,\n",
    "    lr=0.001,\n",
    "    vvgpu=[[0]],\n",
    "    i64_input_key=True,\n",
    "    repeat_dataset=True,\n",
    ")\n",
    "reader = hugectr.DataReaderParams(\n",
    "    data_reader_type=hugectr.DataReaderType_t.Parquet,\n",
    "    source=[\"/hugectr-io-test/data/dcn_parquet/file_list.txt\"],\n",
    "    eval_source=\"/hugectr-io-test/data/dcn_parquet/file_list_test.txt\",\n",
    "    slot_size_array=[39884,39043,17289,7420,20263,3,7120,1543,39884,39043,17289,7420,20263,3,7120,1543,63,63,39884,39043,17289,7420,20263,3,7120,1543],\n",
    "    data_source_params=data_source_params, # Using the GCS configurations\n",
    "    check_type=hugectr.Check_t.Non,\n",
    ")\n",
    "optimizer = hugectr.CreateOptimizer(optimizer_type=hugectr.Optimizer_t.SGD)\n",
    "model = hugectr.Model(solver, reader, optimizer)\n",
    "model.add(\n",
    "    hugectr.Input(\n",
    "        label_dim=1,\n",
    "        label_name=\"label\",\n",
    "        dense_dim=13,\n",
    "        dense_name=\"dense\",\n",
    "        data_reader_sparse_param_array=[\n",
    "            hugectr.DataReaderSparseParam(\"data1\", 1, True, 26)\n",
    "        ],\n",
    "    )\n",
    ")\n",
    "model.add(\n",
    "    hugectr.SparseEmbedding(\n",
    "        embedding_type=hugectr.Embedding_t.DistributedSlotSparseEmbeddingHash,\n",
    "        workspace_size_per_gpu_in_mb=150,\n",
    "        embedding_vec_size=16,\n",
    "        combiner=\"sum\",\n",
    "        sparse_embedding_name=\"sparse_embedding1\",\n",
    "        bottom_name=\"data1\",\n",
    "        optimizer=optimizer,\n",
    "    )\n",
    ")\n",
    "model.add(\n",
    "    hugectr.DenseLayer(\n",
    "        layer_type=hugectr.Layer_t.Reshape,\n",
    "        bottom_names=[\"sparse_embedding1\"],\n",
    "        top_names=[\"reshape1\"],\n",
    "        leading_dim=416,\n",
    "    )\n",
    ")\n",
    "model.add(\n",
    "    hugectr.DenseLayer(\n",
    "        layer_type=hugectr.Layer_t.Concat, bottom_names=[\"reshape1\", \"dense\"], top_names=[\"concat1\"]\n",
    "    )\n",
    ")\n",
    "model.add(\n",
    "    hugectr.DenseLayer(\n",
    "        layer_type=hugectr.Layer_t.Slice,\n",
    "        bottom_names=[\"concat1\"],\n",
    "        top_names=[\"slice11\", \"slice12\"],\n",
    "        ranges=[(0, 429), (0, 429)],\n",
    "    )\n",
    ")\n",
    "model.add(\n",
    "    hugectr.DenseLayer(\n",
    "        layer_type=hugectr.Layer_t.MultiCross,\n",
    "        bottom_names=[\"slice11\"],\n",
    "        top_names=[\"multicross1\"],\n",
    "        num_layers=6,\n",
    "    )\n",
    ")\n",
    "model.add(\n",
    "    hugectr.DenseLayer(\n",
    "        layer_type=hugectr.Layer_t.InnerProduct,\n",
    "        bottom_names=[\"slice12\"],\n",
    "        top_names=[\"fc1\"],\n",
    "        num_output=1024,\n",
    "    )\n",
    ")\n",
    "model.add(\n",
    "    hugectr.DenseLayer(layer_type=hugectr.Layer_t.ReLU, bottom_names=[\"fc1\"], top_names=[\"relu1\"])\n",
    ")\n",
    "model.add(\n",
    "    hugectr.DenseLayer(\n",
    "        layer_type=hugectr.Layer_t.Dropout,\n",
    "        bottom_names=[\"relu1\"],\n",
    "        top_names=[\"dropout1\"],\n",
    "        dropout_rate=0.5,\n",
    "    )\n",
    ")\n",
    "model.add(\n",
    "    hugectr.DenseLayer(\n",
    "        layer_type=hugectr.Layer_t.Concat,\n",
    "        bottom_names=[\"dropout1\", \"multicross1\"],\n",
    "        top_names=[\"concat2\"],\n",
    "    )\n",
    ")\n",
    "model.add(\n",
    "    hugectr.DenseLayer(\n",
    "        layer_type=hugectr.Layer_t.InnerProduct,\n",
    "        bottom_names=[\"concat2\"],\n",
    "        top_names=[\"fc2\"],\n",
    "        num_output=1,\n",
    "    )\n",
    ")\n",
    "model.add(\n",
    "    hugectr.DenseLayer(\n",
    "        layer_type=hugectr.Layer_t.BinaryCrossEntropyLoss,\n",
    "        bottom_names=[\"fc2\", \"label\"],\n",
    "        top_names=[\"loss\"],\n",
    "    )\n",
    ")\n",
    "model.compile()\n",
    "model.summary()\n",
    "\n",
    "model.fit(max_iter = 1100, display = 100, eval_interval = 500, snapshot = 1000, snapshot_prefix = \"https://storage.googleapis.com/hugectr-io-test/pipeline_test/\")\n",
    "model.graph_to_json(graph_config_file = \"dcn.json\")"
   ]
  },
  {
   "cell_type": "code",
   "execution_count": 14,
   "id": "e8ef0130-7d98-4274-9aab-3b7ba08cd991",
   "metadata": {},
   "outputs": [
    {
     "name": "stdout",
     "output_type": "stream",
     "text": [
      "HugeCTR Version: 4.1\n",
      "====================================================Model Init=====================================================\n",
      "[HCTR][03:15:35.248][WARNING][RK0][main]: The model name is not specified when creating the solver.\n",
      "[HCTR][03:15:35.248][INFO][RK0][main]: Global seed is 1008636636\n",
      "[HCTR][03:15:35.251][INFO][RK0][main]: Device to NUMA mapping:\n",
      "  GPU 0 ->  node 0\n",
      "[HCTR][03:15:37.306][WARNING][RK0][main]: Peer-to-peer access cannot be fully enabled.\n",
      "[HCTR][03:15:37.306][INFO][RK0][main]: Start all2all warmup\n",
      "[HCTR][03:15:37.306][INFO][RK0][main]: End all2all warmup\n",
      "[HCTR][03:15:37.307][INFO][RK0][main]: Using All-reduce algorithm: NCCL\n",
      "[HCTR][03:15:37.308][INFO][RK0][main]: Device 0: Tesla V100-SXM2-32GB\n",
      "[HCTR][03:15:37.308][INFO][RK0][main]: num of DataReader workers for train: 1\n",
      "[HCTR][03:15:37.308][INFO][RK0][main]: num of DataReader workers for eval: 1\n",
      "[HCTR][03:15:37.309][INFO][RK0][main]: Using GCS file system backend.\n",
      "[HCTR][03:15:37.323][INFO][RK0][main]: Using GCS file system backend.\n",
      "[HCTR][03:15:37.328][INFO][RK0][main]: Vocabulary size: 397821\n",
      "[HCTR][03:15:37.329][INFO][RK0][main]: max_vocabulary_size_per_gpu_=2457600\n",
      "[HCTR][03:15:37.331][INFO][RK0][main]: Graph analysis to resolve tensor dependency\n",
      "[HCTR][03:15:37.331][WARNING][RK0][main]: using multi-cross v1\n",
      "[HCTR][03:15:37.331][WARNING][RK0][main]: using multi-cross v1\n",
      "===================================================Model Compile===================================================\n",
      "[HCTR][03:15:39.005][INFO][RK0][main]: gpu0 start to init embedding\n",
      "[HCTR][03:15:39.006][INFO][RK0][main]: gpu0 init embedding done\n",
      "[HCTR][03:15:39.008][INFO][RK0][main]: Starting AUC NCCL warm-up\n",
      "[HCTR][03:15:39.010][INFO][RK0][main]: Warm-up done\n",
      "===================================================Model Summary===================================================\n",
      "[HCTR][03:15:39.010][INFO][RK0][main]: Model structure on each GPU\n",
      "Label                                   Dense                         Sparse                        \n",
      "label                                   dense                          data1                         \n",
      "(1024,1)                                (1024,13)                               \n",
      "——————————————————————————————————————————————————————————————————————————————————————————————————————————————————\n",
      "Layer Type                              Input Name                    Output Name                   Output Shape                  \n",
      "——————————————————————————————————————————————————————————————————————————————————————————————————————————————————\n",
      "DistributedSlotSparseEmbeddingHash      data1                         sparse_embedding1             (1024,26,16)                  \n",
      "------------------------------------------------------------------------------------------------------------------\n",
      "Reshape                                 sparse_embedding1             reshape1                      (1024,416)                    \n",
      "------------------------------------------------------------------------------------------------------------------\n",
      "Concat                                  reshape1                      concat1                       (1024,429)                    \n",
      "                                        dense                                                                                     \n",
      "------------------------------------------------------------------------------------------------------------------\n",
      "Slice                                   concat1                       slice11                       (1024,429)                    \n",
      "                                                                      slice12                       (1024,429)                    \n",
      "------------------------------------------------------------------------------------------------------------------\n",
      "MultiCross                              slice11                       multicross1                   (1024,429)                    \n",
      "------------------------------------------------------------------------------------------------------------------\n",
      "InnerProduct                            slice12                       fc1                           (1024,1024)                   \n",
      "------------------------------------------------------------------------------------------------------------------\n",
      "ReLU                                    fc1                           relu1                         (1024,1024)                   \n",
      "------------------------------------------------------------------------------------------------------------------\n",
      "Dropout                                 relu1                         dropout1                      (1024,1024)                   \n",
      "------------------------------------------------------------------------------------------------------------------\n",
      "Concat                                  dropout1                      concat2                       (1024,1453)                   \n",
      "                                        multicross1                                                                               \n",
      "------------------------------------------------------------------------------------------------------------------\n",
      "InnerProduct                            concat2                       fc2                           (1024,1)                      \n",
      "------------------------------------------------------------------------------------------------------------------\n",
      "BinaryCrossEntropyLoss                  fc2                           loss                                                        \n",
      "                                        label                                                                                     \n",
      "------------------------------------------------------------------------------------------------------------------\n",
      "=====================================================Model Fit=====================================================\n",
      "[HCTR][03:15:39.011][INFO][RK0][main]: Use non-epoch mode with number of iterations: 1100\n",
      "[HCTR][03:15:39.011][INFO][RK0][main]: Training batchsize: 1024, evaluation batchsize: 1024\n",
      "[HCTR][03:15:39.011][INFO][RK0][main]: Evaluation interval: 500, snapshot interval: 1000\n",
      "[HCTR][03:15:39.011][INFO][RK0][main]: Dense network trainable: True\n",
      "[HCTR][03:15:39.011][INFO][RK0][main]: Sparse embedding sparse_embedding1 trainable: True\n",
      "[HCTR][03:15:39.011][INFO][RK0][main]: Use mixed precision: False, scaler: 1.000000, use cuda graph: True\n",
      "[HCTR][03:15:39.011][INFO][RK0][main]: lr: 0.001000, warmup_steps: 1, end_lr: 0.000000\n",
      "[HCTR][03:15:39.011][INFO][RK0][main]: decay_start: 0, decay_steps: 1, decay_power: 2.000000\n",
      "[HCTR][03:15:39.011][INFO][RK0][main]: Training source file: /hugectr-io-test/data/dcn_parquet/file_list.txt\n",
      "[HCTR][03:15:39.011][INFO][RK0][main]: Evaluation source file: /hugectr-io-test/data/dcn_parquet/file_list_test.txt\n",
      "[HCTR][03:15:40.236][INFO][RK0][main]: Iter: 100 Time(100 iters): 1.22452s Loss: 0.786299 lr:0.001\n",
      "[HCTR][03:15:41.872][INFO][RK0][main]: Iter: 200 Time(100 iters): 1.6347s Loss: 0.738846 lr:0.001\n",
      "[HCTR][03:15:43.102][INFO][RK0][main]: Iter: 300 Time(100 iters): 1.22938s Loss: 0.711017 lr:0.001\n",
      "[HCTR][03:15:44.736][INFO][RK0][main]: Iter: 400 Time(100 iters): 1.63355s Loss: 0.708317 lr:0.001\n",
      "[HCTR][03:15:45.850][INFO][RK0][main]: Iter: 500 Time(100 iters): 1.11226s Loss: 0.697101 lr:0.001\n",
      "[HCTR][03:15:59.880][INFO][RK0][main]: Evaluation, AUC: 0.501301\n",
      "[HCTR][03:15:59.880][INFO][RK0][main]: Eval Time for 1280 iters: 14.0298s\n",
      "[HCTR][03:16:01.456][INFO][RK0][main]: Iter: 600 Time(100 iters): 15.6054s Loss: 0.698077 lr:0.001\n",
      "[HCTR][03:16:02.201][INFO][RK0][main]: Iter: 700 Time(100 iters): 0.744573s Loss: 0.697804 lr:0.001\n",
      "[HCTR][03:16:03.244][INFO][RK0][main]: Iter: 800 Time(100 iters): 1.04207s Loss: 0.695543 lr:0.001\n",
      "[HCTR][03:16:04.007][INFO][RK0][main]: Iter: 900 Time(100 iters): 0.761465s Loss: 0.695323 lr:0.001\n",
      "[HCTR][03:16:05.289][INFO][RK0][main]: Iter: 1000 Time(100 iters): 1.28151s Loss: 0.695319 lr:0.001\n",
      "[HCTR][03:16:17.647][INFO][RK0][main]: Evaluation, AUC: 0.501347\n",
      "[HCTR][03:16:17.647][INFO][RK0][main]: Eval Time for 1280 iters: 12.3576s\n",
      "[HCTR][03:16:17.647][INFO][RK0][main]: Using GCS file system backend.\n",
      "[HCTR][03:16:17.664][INFO][RK0][main]: Rank0: Write hash table to file\n",
      "[HCTR][03:16:18.623][DEBUG][RK0][main]: Successfully write to GCS location:  https://storage.googleapis.com/hugectr-io-test/pipeline_test/0_sparse_1000.model/key\n",
      "[HCTR][03:16:20.289][DEBUG][RK0][main]: Successfully write to GCS location:  https://storage.googleapis.com/hugectr-io-test/pipeline_test/0_sparse_1000.model/emb_vector\n",
      "[HCTR][03:16:20.294][INFO][RK0][main]: Dumping sparse weights to files, successful\n",
      "[HCTR][03:16:20.294][INFO][RK0][main]: Dumping sparse optimzer states to files, successful\n",
      "[HCTR][03:16:20.294][INFO][RK0][main]: Using GCS file system backend.\n",
      "[HCTR][03:16:21.254][DEBUG][RK0][main]: Successfully write to GCS location:  https://storage.googleapis.com/hugectr-io-test/pipeline_test/_dense_1000.model\n",
      "[HCTR][03:16:21.255][INFO][RK0][main]: Dumping dense weights to file, successful\n",
      "[HCTR][03:16:21.255][INFO][RK0][main]: Using GCS file system backend.\n",
      "[HCTR][03:16:21.803][DEBUG][RK0][main]: Successfully write to GCS location:  https://storage.googleapis.com/hugectr-io-test/pipeline_test/_opt_dense_1000.model\n",
      "[HCTR][03:16:21.804][INFO][RK0][main]: Dumping dense optimizer states to file, successful\n",
      "[HCTR][03:16:22.606][INFO][RK0][main]: Finish 1100 iterations with batchsize: 1024 in 43.60s.\n",
      "[HCTR][03:16:22.607][INFO][RK0][main]: Save the model graph to dcn.json successfully\n"
     ]
    }
   ],
   "source": [
    "!python train_with_gcs.py"
   ]
  },
  {
   "cell_type": "markdown",
   "id": "f4682069-8a61-4b38-b9c9-1ec61ee6e389",
   "metadata": {},
   "source": [
    "## Inference"
   ]
  },
  {
   "cell_type": "markdown",
   "id": "ac8556d8-933e-43dc-906e-3e71fc0a53b4",
   "metadata": {},
   "source": [
    "### Data preparation**\n",
    "Please note that we are Not supporting reading model graphs and dense models from GCS yet. Only Sparse models can be read from remote.**"
   ]
  },
  {
   "cell_type": "code",
   "execution_count": 24,
   "id": "9add6c62-8c51-467a-ad68-566675cfc690",
   "metadata": {},
   "outputs": [
    {
     "name": "stdout",
     "output_type": "stream",
     "text": [
      "Overwriting inference_with_gcs.py\n"
     ]
    }
   ],
   "source": [
    "%%writefile inference_with_gcs.py\n",
    "import hugectr\n",
    "from hugectr.inference import InferenceModel, InferenceParams\n",
    "from hugectr.data import DataSourceParams\n",
    "import numpy as np\n",
    "from mpi4py import MPI\n",
    "\n",
    "\n",
    "# Create a file system configuration for data reading\n",
    "data_source_params = DataSourceParams(\n",
    "    source = hugectr.FileSystemType_t.GCS, # use GCS\n",
    "    server = 'storage.googleapis.com', # your GCS endpoint override\n",
    "    port = 9000, # with be ignored\n",
    ")\n",
    "\n",
    "model_config = \"dcn.json\" # should be in local\n",
    "inference_params = InferenceParams(\n",
    "    model_name = \"dcn\",\n",
    "    max_batchsize = 1024,\n",
    "    hit_rate_threshold = 1.0,\n",
    "    dense_model_file = \"./_dense_10000.model\", # should be in local\n",
    "    sparse_model_files = [\"https://storage.googleapis.com/hugectr-io-test/pipeline_test/0_sparse_1000.model\"], # GCS URL\n",
    "    deployed_devices = [0],\n",
    "    use_gpu_embedding_cache = True,\n",
    "    cache_size_percentage = 1.0,\n",
    "    i64_input_key = True\n",
    ")\n",
    "inference_model = InferenceModel(model_config, inference_params)\n",
    "pred = inference_model.predict(\n",
    "    10,\n",
    "    \"/hugectr-io-test/data/dcn_parquet/file_list_test.txt\",\n",
    "    hugectr.DataReaderType_t.Parquet,\n",
    "    hugectr.Check_t.Non,\n",
    "    [39884,39043,17289,7420,20263,3,7120,1543,39884,39043,17289,7420,20263,3,7120,1543,63,63,39884,39043,17289,7420,20263,3,7120,1543],\n",
    "    data_source_params\n",
    ")\n",
    "print(pred.shape)\n",
    "print(pred)"
   ]
  },
  {
   "cell_type": "code",
   "execution_count": 25,
   "id": "250c0a96-b55c-435a-9f3c-7deac2d89bf0",
   "metadata": {},
   "outputs": [
    {
     "name": "stdout",
     "output_type": "stream",
     "text": [
      "[HCTR][09:30:37.214][INFO][RK0][main]: Global seed is 1015829727\n",
      "[HCTR][09:30:37.217][INFO][RK0][main]: Device to NUMA mapping:\n",
      "  GPU 0 ->  node 0\n",
      "[HCTR][09:30:39.061][WARNING][RK0][main]: Peer-to-peer access cannot be fully enabled.\n",
      "[HCTR][09:30:39.061][DEBUG][RK0][main]: [device 0] allocating 0.0000 GB, available 30.7830 \n",
      "[HCTR][09:30:39.061][INFO][RK0][main]: Start all2all warmup\n",
      "[HCTR][09:30:39.061][INFO][RK0][main]: End all2all warmup\n",
      "[HCTR][09:30:39.062][INFO][RK0][main]: default_emb_vec_value is not specified using default: 0\n",
      "====================================================HPS Create====================================================\n",
      "[HCTR][09:30:39.062][INFO][RK0][main]: Creating HashMap CPU database backend...\n",
      "[HCTR][09:30:39.062][DEBUG][RK0][main]: Created blank database backend in local memory!\n",
      "[HCTR][09:30:39.062][INFO][RK0][main]: Volatile DB: initial cache rate = 1\n",
      "[HCTR][09:30:39.062][INFO][RK0][main]: Volatile DB: cache missed embeddings = 0\n",
      "[HCTR][09:30:39.062][DEBUG][RK0][main]: Created raw model loader in local memory!\n",
      "[HCTR][09:30:39.063][INFO][RK0][main]: Using GCS file system backend.\n",
      "[HCTR][09:30:40.357][INFO][RK0][main]: Table: hps_et.dcn.sparse_embedding1; cached 252900 / 252900 embeddings in volatile database (HashMapBackend); load: 252900 / 18446744073709551615 (0.00%).\n",
      "[HCTR][09:30:40.357][DEBUG][RK0][main]: Real-time subscribers created!\n",
      "[HCTR][09:30:40.357][INFO][RK0][main]: Creating embedding cache in device 0.\n",
      "[HCTR][09:30:40.362][INFO][RK0][main]: Model name: dcn\n",
      "[HCTR][09:30:40.362][INFO][RK0][main]: Max batch size: 1024\n",
      "[HCTR][09:30:40.362][INFO][RK0][main]: Number of embedding tables: 1\n",
      "[HCTR][09:30:40.362][INFO][RK0][main]: Use GPU embedding cache: True, cache size percentage: 1.000000\n",
      "[HCTR][09:30:40.362][INFO][RK0][main]: Use static table: False\n",
      "[HCTR][09:30:40.362][INFO][RK0][main]: Use I64 input key: True\n",
      "[HCTR][09:30:40.362][INFO][RK0][main]: Configured cache hit rate threshold: 1.000000\n",
      "[HCTR][09:30:40.362][INFO][RK0][main]: The size of thread pool: 80\n",
      "[HCTR][09:30:40.362][INFO][RK0][main]: The size of worker memory pool: 2\n",
      "[HCTR][09:30:40.362][INFO][RK0][main]: The size of refresh memory pool: 1\n",
      "[HCTR][09:30:40.362][INFO][RK0][main]: The refresh percentage : 0.000000\n",
      "[HCTR][09:30:40.373][INFO][RK0][main]: Model name: dcn\n",
      "[HCTR][09:30:40.373][INFO][RK0][main]: Use mixed precision: False\n",
      "[HCTR][09:30:40.373][INFO][RK0][main]: Use cuda graph: True\n",
      "[HCTR][09:30:40.373][INFO][RK0][main]: Max batchsize: 1024\n",
      "[HCTR][09:30:40.373][INFO][RK0][main]: Use I64 input key: True\n",
      "[HCTR][09:30:40.373][INFO][RK0][main]: start create embedding for inference\n",
      "[HCTR][09:30:40.373][INFO][RK0][main]: sparse_input name data1\n",
      "[HCTR][09:30:40.373][INFO][RK0][main]: create embedding for inference success\n",
      "[HCTR][09:30:40.373][DEBUG][RK0][main]: [device 0] allocating 0.0033 GB, available 30.4978 \n",
      "[HCTR][09:30:40.373][INFO][RK0][main]: No projection_dim given, degrade to DCNv1\n",
      "[HCTR][09:30:40.373][WARNING][RK0][main]: using multi-cross v1\n",
      "[HCTR][09:30:40.374][INFO][RK0][main]: Inference stage skip BinaryCrossEntropyLoss layer, replaced by Sigmoid layer\n",
      "[HCTR][09:30:40.374][DEBUG][RK0][main]: [device 0] allocating 0.0423 GB, available 30.4509 \n",
      "[HCTR][09:30:41.157][DEBUG][RK0][main]: [device 0] allocating 0.0001 GB, available 30.4470 \n",
      "[HCTR][09:30:41.157][INFO][RK0][main]: Create inference data reader on 1 GPU(s)\n",
      "[HCTR][09:30:41.157][INFO][RK0][main]: num of DataReader workers: 1\n",
      "[HCTR][09:30:41.157][DEBUG][RK0][main]: [device 0] allocating 0.0014 GB, available 30.4451 \n",
      "[HCTR][09:30:41.158][DEBUG][RK0][main]: [device 0] allocating 0.0000 GB, available 30.4451 \n",
      "[HCTR][09:30:41.158][INFO][RK0][main]: Using GCS file system backend.\n",
      "[HCTR][09:30:41.162][INFO][RK0][main]: Vocabulary size: 397821\n",
      " \u001b[38;2;89;255;89m ████████████████████████████████████████▏ \u001b[1m\u001b[31m100.0% \u001b[34m[  10/  10 | 19.0 Hz | 1s<0s]  \u001b[0m\u001b[32m\u001b[0mm\n",
      "[HCTR][09:30:41.687][INFO][RK0][main]: Inference time for 10 batches: 0.50521\n",
      "(10240, 1)\n",
      "[[0.5404203 ]\n",
      " [0.53341234]\n",
      " [0.54492587]\n",
      " ...\n",
      " [0.55712426]\n",
      " [0.5270296 ]\n",
      " [0.5275917 ]]\n"
     ]
    }
   ],
   "source": [
    "!python inference_with_gcs.py"
   ]
  }
 ],
 "metadata": {
  "kernelspec": {
   "display_name": "Python 3 (ipykernel)",
   "language": "python",
   "name": "python3"
  },
  "language_info": {
   "codemirror_mode": {
    "name": "ipython",
    "version": 3
   },
   "file_extension": ".py",
   "mimetype": "text/x-python",
   "name": "python",
   "nbconvert_exporter": "python",
   "pygments_lexer": "ipython3",
   "version": "3.8.10"
  },
  "vscode": {
   "interpreter": {
    "hash": "31f2aee4e71d21fbe5cf8b01ff0e069b9275f58929596ceb00d14d90e3e16cd6"
   }
  }
 },
 "nbformat": 4,
 "nbformat_minor": 5
}<|MERGE_RESOLUTION|>--- conflicted
+++ resolved
@@ -1,7 +1,6 @@
 {
  "cells": [
   {
-<<<<<<< HEAD
    "cell_type": "code",
    "execution_count": null,
    "id": "cdfec37b",
@@ -29,8 +28,6 @@
   },
   {
    "attachments": {},
-=======
->>>>>>> 01107723
    "cell_type": "markdown",
    "id": "0e814db9",
    "metadata": {},
