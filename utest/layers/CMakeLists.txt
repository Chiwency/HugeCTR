# 
# Copyright (c) 2019, NVIDIA CORPORATION.
# Licensed under the Apache License, Version 2.0 (the "License");
# you may not use this file except in compliance with the License.
# You may obtain a copy of the License at
# 
#      http://www.apache.org/licenses/LICENSE-2.0
# 
# Unless required by applicable law or agreed to in writing, software
# distributed under the License is distributed on an "AS IS" BASIS,
# WITHOUT WARRANTIES OR CONDITIONS OF ANY KIND, either express or implied.
# See the License for the specific language governing permissions and
# limitations under the License.
#

cmake_minimum_required(VERSION 3.8)
file(GLOB layers_test_src
  batch_norm_layer_test.cpp
  concat_layer_test.cpp
  dropout_layer_test.cpp
  elu_layer_test.cpp
  fully_connected_layer_test.cpp
  relu_layer_test.cpp
  slice_layer_test.cpp
  reshape_layer_test.cpp
  reshape_layer_test_sel.cpp
<<<<<<< HEAD
  fm_order2_layer_test.cpp
=======
  multiply_layer_test.cpp
>>>>>>> 98a47e7a
)

add_executable(layers_test ${layers_test_src})
target_compile_features(layers_test PUBLIC cxx_std_11)
target_link_libraries(layers_test PUBLIC huge_ctr_static gtest gtest_main cudart)<|MERGE_RESOLUTION|>--- conflicted
+++ resolved
@@ -24,11 +24,8 @@
   slice_layer_test.cpp
   reshape_layer_test.cpp
   reshape_layer_test_sel.cpp
-<<<<<<< HEAD
   fm_order2_layer_test.cpp
-=======
   multiply_layer_test.cpp
->>>>>>> 98a47e7a
 )
 
 add_executable(layers_test ${layers_test_src})
