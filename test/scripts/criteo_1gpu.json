{
  "solver": {
    "lr_policy": "fixed",
    "display": 200,
    "max_iter": 18000,
    "gpu": [
      0
    ],
    "batchsize": 2048,
    "snapshot": 10000000,
    "snapshot_prefix": "./",
    "eval_interval": 1000,
<<<<<<< HEAD
    "eval_batches": 2048,
    "export_predictions_prefix": "/hugectr_ci_workdir/export_predictions_criteo_1gpu/"
=======
    "max_eval_batches": 2048
>>>>>>> aaffcbfb
  },
  "optimizer": {
    "type": "Adam",
    "update_type": "Local",
    "adam_hparam": {
      "learning_rate": 0.001,
      "beta1": 0.9,
      "beta2": 0.999,
      "epsilon": 0.0000001
    }
  },
  "layers": [
    {
      "name": "data",
      "type": "Data",
      "source": "./file_list.txt",
      "eval_source": "./file_list_test.txt",
      "check": "Sum",
      "label": {
        "top": "label",
        "label_dim": 1
      },
      "dense": {
        "top": "dense",
        "dense_dim": 0
      },
      "sparse": [
        {
          "top": "data1",
          "type": "DistributedSlot",
          "max_feature_num_per_sample": 100,
          "slot_num": 1
        }
      ]
    },
    {
      "name": "sparse_embedding1",
      "type": "DistributedSlotSparseEmbeddingHash",
      "bottom": "data1",
      "top": "sparse_embedding1",
      "sparse_embedding_hparam": {
        "max_vocabulary_size_per_gpu": 1603609,
        "embedding_vec_size": 64,
        "combiner": 0
      }
    },
    {
      "name": "reshape1",
      "type": "Reshape",
      "bottom": "sparse_embedding1",
      "top": "reshape1",
      "leading_dim": 64
    },
    {
      "name": "fc1",
      "type": "InnerProduct",
      "bottom": "reshape1",
      "top": "fc1",
      "fc_param": {
        "num_output": 200
      }
    },
    {
      "name": "relu1",
      "type": "ReLU",
      "bottom": "fc1",
      "top": "relu1"
    },
    {
      "name": "fc2",
      "type": "InnerProduct",
      "bottom": "relu1",
      "top": "fc2",
      "fc_param": {
        "num_output": 200
      }
    },
    {
      "name": "relu2",
      "type": "ReLU",
      "bottom": "fc2",
      "top": "relu2"
    },
    {
      "name": "fc3",
      "type": "InnerProduct",
      "bottom": "relu2",
      "top": "fc3",
      "fc_param": {
        "num_output": 200
      }
    },
    {
      "name": "relu3",
      "type": "ReLU",
      "bottom": "fc3",
      "top": "relu3"
    },
    {
      "name": "fc4",
      "type": "InnerProduct",
      "bottom": "relu3",
      "top": "fc4",
      "fc_param": {
        "num_output": 1
      }
    },
    {
      "name": "loss",
      "type": "BinaryCrossEntropyLoss",
      "bottom": [
        "fc4",
        "label"
      ],
      "top": "loss"
    }
  ]
}<|MERGE_RESOLUTION|>--- conflicted
+++ resolved
@@ -10,12 +10,8 @@
     "snapshot": 10000000,
     "snapshot_prefix": "./",
     "eval_interval": 1000,
-<<<<<<< HEAD
-    "eval_batches": 2048,
+    "max_eval_batches": 2048,
     "export_predictions_prefix": "/hugectr_ci_workdir/export_predictions_criteo_1gpu/"
-=======
-    "max_eval_batches": 2048
->>>>>>> aaffcbfb
   },
   "optimizer": {
     "type": "Adam",
