--- conflicted
+++ resolved
@@ -3,41 +3,6 @@
 
 
 def generate_plan(slot_size_array, num_gpus, plan_file):
-<<<<<<< HEAD
-  mp_table = [i for i in range(len(slot_size_array)) if slot_size_array[i] > 6000]
-  dp_table = [i for i in range(len(slot_size_array)) if slot_size_array[i] <= 6000]
-  
-  # place table across all gpus
-  plan = []
-  for gpu_id in range(num_gpus):
-    single_gpu_plan = []
-    mp_plan = {
-      'local_embedding_list': [table_id for i, table_id in enumerate(mp_table) if i % num_gpus == gpu_id],
-      'table_placement_strategy': 'mp'
-    }
-    dp_plan = {
-      'local_embedding_list': dp_table,
-      'table_placement_strategy': 'dp'
-    }
-    single_gpu_plan.append(mp_plan)
-    single_gpu_plan.append(dp_plan)
-    plan.append(single_gpu_plan)
-  
-  # generate global view of table placement
-  mp_global_embedding_list = []
-  dp_global_embedding_list = []
-  for single_gpu_plan in plan:
-    mp_global_embedding_list.append(single_gpu_plan[0]['local_embedding_list'])
-    dp_global_embedding_list.append(single_gpu_plan[1]['local_embedding_list'])
-  for single_gpu_plan in plan:
-      single_gpu_plan[0]['global_embedding_list'] = mp_global_embedding_list
-      single_gpu_plan[1]['global_embedding_list'] = dp_global_embedding_list
-  
-  # dump plan file
-  import json
-  with open(plan_file, 'w') as f:
-    json.dump(plan, f, indent=4)
-=======
     mp_table = [i for i in range(len(slot_size_array)) if slot_size_array[i] > 6000]
     dp_table = [i for i in range(len(slot_size_array)) if slot_size_array[i] <= 6000]
 
@@ -72,7 +37,6 @@
     with open(plan_file, "w") as f:
         json.dump(plan, f, indent=4)
 
->>>>>>> 60a161ea
 
 solver = hugectr.CreateSolver(
     max_eval_batches=70,
@@ -144,9 +108,6 @@
 # create embedding table
 embedding_table_list = []
 for i in range(num_embedding):
-<<<<<<< HEAD
-  embedding_table_list.append(hugectr.EmbeddingTableConfig(table_id=i, max_vocabulary_size=slot_size_array[i], ev_size=128, min_key=0, max_key=slot_size_array[i]))
-=======
     embedding_table_list.append(
         hugectr.EmbeddingTableConfig(
             table_id=i,
@@ -156,24 +117,16 @@
             max_key=slot_size_array[i],
         )
     )
->>>>>>> 60a161ea
 # create embedding planner and embedding collection
 embedding_planner = hugectr.EmbeddingPlanner()
 emb_vec_list = []
 for i in range(num_embedding):
-<<<<<<< HEAD
-  embedding_planner.embedding_lookup(table_config=embedding_table_list[i], 
-                                    bottom_name="data{}".format(i), 
-                                    top_name="emb_vec{}".format(i), 
-                                    combiner="sum")
-=======
     embedding_planner.embedding_lookup(
         table_config=embedding_table_list[i],
         bottom_name="data{}".format(i),
         top_name="emb_vec{}".format(i),
         combiner="sum",
     )
->>>>>>> 60a161ea
 comm = MPI.COMM_WORLD
 if comm.Get_rank() == 0:
     generate_plan(slot_size_array, 8, "./plan.json")
@@ -191,67 +144,6 @@
     )
 )
 
-<<<<<<< HEAD
-model.add(hugectr.DenseLayer(layer_type = hugectr.Layer_t.InnerProduct,
-                            bottom_names = ["dense"],
-                            top_names = ["fc1"],
-                            num_output=512))
-model.add(hugectr.DenseLayer(layer_type = hugectr.Layer_t.ReLU,
-                            bottom_names = ["fc1"],
-                            top_names = ["relu1"]))                           
-model.add(hugectr.DenseLayer(layer_type = hugectr.Layer_t.InnerProduct,
-                            bottom_names = ["relu1"],
-                            top_names = ["fc2"],
-                            num_output=256))
-model.add(hugectr.DenseLayer(layer_type = hugectr.Layer_t.ReLU,
-                            bottom_names = ["fc2"],
-                            top_names = ["relu2"]))                            
-model.add(hugectr.DenseLayer(layer_type = hugectr.Layer_t.InnerProduct,
-                            bottom_names = ["relu2"],
-                            top_names = ["fc3"],
-                            num_output=128))
-model.add(hugectr.DenseLayer(layer_type = hugectr.Layer_t.ReLU,
-                            bottom_names = ["fc3"],
-                            top_names = ["relu3"]))                              
-model.add(hugectr.DenseLayer(layer_type = hugectr.Layer_t.Interaction, # interaction only support 3-D input
-                            bottom_names = ["relu3","sparse_embedding1"],
-                            top_names = ["interaction1"]))
-model.add(hugectr.DenseLayer(layer_type = hugectr.Layer_t.InnerProduct,
-                            bottom_names = ["interaction1"],
-                            top_names = ["fc4"],
-                            num_output=1024))
-model.add(hugectr.DenseLayer(layer_type = hugectr.Layer_t.ReLU,
-                            bottom_names = ["fc4"],
-                            top_names = ["relu4"]))                              
-model.add(hugectr.DenseLayer(layer_type = hugectr.Layer_t.InnerProduct,
-                            bottom_names = ["relu4"],
-                            top_names = ["fc5"],
-                            num_output=1024))
-model.add(hugectr.DenseLayer(layer_type = hugectr.Layer_t.ReLU,
-                            bottom_names = ["fc5"],
-                            top_names = ["relu5"]))                              
-model.add(hugectr.DenseLayer(layer_type = hugectr.Layer_t.InnerProduct,
-                            bottom_names = ["relu5"],
-                            top_names = ["fc6"],
-                            num_output=512))
-model.add(hugectr.DenseLayer(layer_type = hugectr.Layer_t.ReLU,
-                            bottom_names = ["fc6"],
-                            top_names = ["relu6"]))                               
-model.add(hugectr.DenseLayer(layer_type = hugectr.Layer_t.InnerProduct,
-                            bottom_names = ["relu6"],
-                            top_names = ["fc7"],
-                            num_output=256))
-model.add(hugectr.DenseLayer(layer_type = hugectr.Layer_t.ReLU,
-                            bottom_names = ["fc7"],
-                            top_names = ["relu7"]))                                                                              
-model.add(hugectr.DenseLayer(layer_type = hugectr.Layer_t.InnerProduct,
-                            bottom_names = ["relu7"],
-                            top_names = ["fc8"],
-                            num_output=1))                                                                                           
-model.add(hugectr.DenseLayer(layer_type = hugectr.Layer_t.BinaryCrossEntropyLoss,
-                            bottom_names = ["fc8", "label"],
-                            top_names = ["loss"]))
-=======
 model.add(
     hugectr.DenseLayer(
         layer_type=hugectr.Layer_t.InnerProduct,
@@ -351,7 +243,6 @@
         top_names=["loss"],
     )
 )
->>>>>>> 60a161ea
 model.compile()
 model.summary()
 model.fit(max_iter=1000, display=100, eval_interval=100, snapshot=10000000, snapshot_prefix="dlrm")